/*
  Copyright 2003-2006,2009 Ronald S. Burkey <info@sandroid.org>
  
  This file is part of yaAGC.

  yaAGC is free software; you can redistribute it and/or modify
  it under the terms of the GNU General Public License as published by
  the Free Software Foundation; either version 2 of the License, or
  (at your option) any later version.

  yaAGC is distributed in the hope that it will be useful,
  but WITHOUT ANY WARRANTY; without even the implied warranty of
  MERCHANTABILITY or FITNESS FOR A PARTICULAR PURPOSE.  See the
  GNU General Public License for more details.

  You should have received a copy of the GNU General Public License
  along with yaAGC; if not, write to the Free Software
  Foundation, Inc., 59 Temple Place, Suite 330, Boston, MA  02111-1307  USA

  In addition, as a special exception, Ronald S. Burkey gives permission to
  link the code of this program with the Orbiter SDK library (or with 
  modified versions of the Orbiter SDK library that use the same license as 
  the Orbiter SDK library), and distribute linked combinations including 
  the two. You must obey the GNU General Public License in all respects for 
  all of the code used other than the Orbiter SDK library. If you modify 
  this file, you may extend this exception to your version of the file, 
  but you are not obligated to do so. If you do not wish to do so, delete 
  this exception statement from your version. 
 
  Filename:	agc_engine.h
  Purpose:	Header file for AGC emulator engine.
  Contact:	Ron Burkey <info@sandroid.org>
  Reference:	http://www.ibiblio.org/apollo
  Mods:		04/05/03 RSB.	Began.
		10/20/03 RSB.	Corrected inclusion of sys/types.h to
				stdint.h instead. 
		11/26/03 RSB.	Up to now, a pseudo-linear space was used to
				model internal AGC memory.  This was simply too
				tricky to work with, because it was too hard to
				understand the address conversions that were
				taking place.  I now use a banked model much
				closer to the true AGC memory map.
		05/06/04 RSB	Added rfopen.
		05/10/04 RSB	Editing channel space in --debug mode now
				actually outputs the data on the virtual wires.
		05/12/04 RSB	Added the backtrace buffer.
		05/13/04 RSB	Increased number of fixed banks from 36 to 40,
				even though the AGC actually had only 36, to
				account for the fact that the AGC's superbank
				calculation goes up to 40.
		05/14/04 RSB	Added interrupt-related stuff.
		05/17/04 RSB	Added constant names for all counter registers
				(RegTIME1, RegTIME2, and so on.)  Added
				ChanSCALER1 and ChanSCALER2.
		05/31/04 RSB	Number of socket/client info now made public
				and hooked for reassignment at runtime.
		06/04/04 RSB	Added ServerStuff.
		06/11/04 RSB	Added int8_t for Win32.
		06/30/04 RSB	Added prototypes for SignExtend, AddSP16, and
				OverflowCorrected.
		07/12/04 RSB	Q is now 16 bits.
		07/15/04 RSB	Data alignment changed to bit 0 instead of 1.
				Introduced REG16.
		07/19/04 RSB	Added SocketInterlaceReload.  Max clients 
				increased from 5 to 10.
		08/12/04 RSB	Added OutputChannel10[], for capturing
				writes to the relay rows of channel 10.
		08/18/04 RSB	Note that the Win32 and embedded definitions
				of int16_t et al. are not portable.
		08/24/04 RSB	Added provisions for SDCC.
		02/27/05 RSB	Added the license exception, as required by
				the GPL, for linking to Orbiter SDK libraries.
		05/15/05 RSB	Location of Portnum variable adjusted to avoid
				link problems on some platforms.
		05/31/05 RSB	Added DebugDeda.
		06/02/05 RSB	Added ChannelRoutineGeneric.
		06/04/05 RSB	Added ChannelOutputAGS.
		06/28/05 RSB	Added digital downlink stuff.
		07/05/05 RSB	Added AllOrErasable.
		08/13/05 RSB	Added the extern "C" stuff, on the advice of
				Mark Grant; similarly, added the 
				agc_clientdata field to agc_t.
		08/22/05 RSB	"unsigned long long" replaced by uint64_t.
		02/26/06 RSB	Miscellaneous changes requested by Mark Grant
				to make the Orbiter integration easier.
				Shouldn't affect non-Orbiter builds.
		03/19/09 RSB	Added DedaQuiet.
		03/30/09 RSB	Moved Downlink from CpuWriteIO() local variable
				to agc_t.
		04/07/09 RSB	Added ProcessDownlinkList and ProcessDownlinkList_t.
   
  For more insight, I'd highly recommend looking at the documents
  http://hrst.mit.edu/hrs/apollo/public/archive/1689.pdf and
  http://hrst.mit.edu/hrs/apollo/public/archive/1704.pdf.
  
*/

#ifndef AGC_SOCKET_ENABLED

#ifdef __cplusplus
extern "C" {
#endif

#ifndef AGC_ENGINE_H
#define AGC_ENGINE_H

#ifndef NULL
#define NULL ((void *) 0)
#endif

// The following is used to get the int16_t datatype.
#ifdef WIN32
// Win32
typedef short int16_t;
typedef signed char int8_t;
#ifdef __MINGW32__
typedef unsigned long long uint64_t;
#else
typedef unsigned __int64 uint64_t;
#endif
#elif defined (__embedded__)
// Embedded, gcc cross-compiler.
typedef short int16_t;
typedef signed char int8_t;
typedef unsigned short uint16_t;
#elif defined (SDCC)
// SDCC (8-bit 8051)
typedef int int16_t;
typedef signed char int8_t;
typedef unsigned uint16_t;
extern long random (void);
#else // WIN32
// All other (Linux, Mac OS, etc.)
//#include <sys/types.h>
#include <stdint.h>
#endif // WIN32

// For socket connections.
#ifdef WIN32
#define SOCKET_BROKEN 1
#else
#define SOCKET_ERROR -1
#define SOCKET_BROKEN (errno == EPIPE)
#endif

//----------------------------------------------------------------------------
// Constants.

// Max number of symbols in a yaAGC sym-dump.
#define MAX_SYM_DUMP 25

// Max number of files in a file dump
#define MAX_FILE_DUMP 25

// Physical AGC timing was generated from a master 1024 KHz clock, divided by 12.
// This resulted in a machine cycle of just over 11.7 microseconds.  Note that the
// constant is unsigned long long.
#define AGC_PER_SECOND ((1024000 + 6) / 12)

// Number of registers to treat as 16 bits rather than 15 bits.  I started here
// with 020, but I found that rupt 4 will load BB into the accumulator and check
// for overflow, with bad results.
#define REG16 3

// Handy names for the memory locations associated with special-purpose 
// registers, in octal.
#define RegA 00
#define RegL 01
#define RegQ 02
#define RegEB 03
#define RegFB 04
#define RegZ 05
#define RegBB 06
#define RegZERO 07
#define RegARUPT 010
#define RegLRUPT 011
#define RegQRUPT 012
// Addresses 013 and 014 are spares.
#define RegZRUPT 015
#define RegBBRUPT 016
#define RegBRUPT 017
#define RegCYR 020
#define RegSR 021
#define RegCYL 022
#define RegEDOP 023
// Addresses 024-057 are counters.
#define RegCOUNTER 024
#define RegTIME2 024
#define RegTIME1 025
#define RegTIME3 026
#define RegTIME4 027
#define RegTIME5 030
#define RegTIME6 031
#define RegCDUX 032
#define RegCDUY 033
#define RegCDUZ 034
#define RegOPTY 035
#define RegOPTX 036
#define RegPIPAX 037
#define RegPIPAY 040
#define RegPIPAZ 041
// 042-044 are spares in the CM, rotational hand controller in LM.
#define RegRHCP 042
#define RegRHCY 043
#define RegRHCR 044
#define RegINLINK 045
#define RegRNRAD 046
#define RegGYROCTR 047
#define RegCDUXCMD 050
#define RegCDUYCMD 051
#define RegCDUZCMD 052
#define RegOPTYCMD 053
#define RegOPTXCMD 054
// 055-056 are spares.
#define RegOUTLINK 057
#define RegALTM 060
// Addresses 061-03777 are general-purpose RAM.
#define RegRAM 060
// Addresses 04000-0117777 are ROM (core memory).
#define RegCORE 04000
#define RegEND 0120000

// Constants related to "input/output channels".
#define NUM_CHANNELS 512
#define ChanSCALER2 03
#define ChanSCALER1 04
#define ChanS 07

#define NUM_INTERRUPT_TYPES 10

// Max number of 15-bit words in a downlink-telemetry list.
#define MAX_DOWNLINK_LIST 260

// Screen buffer for telemetry downlinks.  The terminal must be at least 
// one bigger in each dimension than the actual amount of text used.
#define DEFAULT_SWIDTH 79
#define DEFAULT_SHEIGHT 42
#define SWIDTH 160
#define SHEIGHT 100

// Identifies the various downlink lists, except for erasable dumps.
#define DL_CM_POWERED_LIST 0
#define DL_LM_ORBITAL_MANEUVERS 1
#define DL_CM_COAST_ALIGN 2
#define DL_LM_COAST_ALIGN 3
#define DL_CM_RENDEZVOUS_PRETHRUST 4
#define DL_LM_RENDEZVOUS_PRETHRUST 5
#define DL_CM_PROGRAM_22 6
#define DL_LM_DESCENT_ASCENT 7
#define DL_LM_LUNAR_SURFACE_ALIGN 8
#define DL_CM_ENTRY_UPDATE 9
#define DL_LM_AGS_INITIALIZATION_UPDATE 10

//---------------------------------------------------------------------------
// Data types.

// Stuff for specifying how to print various fields.

typedef enum {
  FMT_SP, FMT_DP, FMT_OCT, FMT_2OCT, FMT_DEC, FMT_2DEC, FMT_USP
} Format_t;

// Function used for writing out telemetry data.
typedef void Swrite_t (void);
typedef char *Sformat_t (int IndexIntoList, int Scale, Format_t Format);

typedef struct {
  int IndexIntoList;	// if -1, then is a spacer.
  char Name[65];
  int Scale;
  Format_t Format;
  Sformat_t *Formatter;
  int Row;		// If 0,0, then just "next" position.
  int Col;
} FieldSpec_t;

typedef struct {
  char Title[SWIDTH + 1];
  FieldSpec_t FieldSpecs[MAX_DOWNLINK_LIST];
} DownlinkListSpec_t;

// A type of function for processing downlink lists.
typedef void ProcessDownlinkList_t (const DownlinkListSpec_t *Spec);

//--------------------------------------------------------------------------
// Each instance of the AGC CPU simulation has a data structure of type agc_t
// that contains the CPU's internal states, the complete memory space, and any
// other little handy items needed to track execution by the CPU.

typedef struct
{
  // The following variable counts the total number of clock cycles since
  // CPU-startup.  A 64-bit integer is used, because with a 32-bit integer 
  // you'd get only about 14 hours before the counter wraps around.
  uint64_t /* unsigned long long */ CycleCounter;
  // All memory -- registers, RAM, and ROM -- is 16-bit, consisting of 15 bits
  // of data and one of (odd) parity.  The MIT documents consistently
  // use octal, so we do as well.
  //int16_t Memory[RegEND];             // Note use of octal.
  int16_t Erasable[8][0400];	// Banks 0,1,2 are "unswitched erasable".
  // There are actually only 36 (0-043) fixed banks, but the calculation of bank
  // numbers by the AGC can theoretically go 0-39 (0-047).  Therefore, I
  // provide some extra.
  int16_t Fixed[40][02000];	// Banks 2,3 are "fixed-fixed".
  // There are also "input/output channels".  Output channels are acted upon
  // immediately, but input channels are buffered from asynchronous data.
  int16_t InputChannel[NUM_CHANNELS];
  int16_t OutputChannel7;
  int16_t OutputChannel10[16];
  // The indexing value.
  int16_t IndexValue;
  int8_t InterruptRequests[1 + NUM_INTERRUPT_TYPES];	// 0-index not used.
  // CPU internal flags.
  unsigned ExtraCode:1;		// Set by the "Extend" instruction.
  unsigned AllowInterrupt:1;
  //unsigned RegA16:1;		// Bit "16" of register A.
  unsigned InIsr:1;		// Set when in an ISR, reset when in normal code.
  unsigned SubstituteInstruction:1;	// Use BBRUPT register.
  unsigned PendFlag:1;		// Multi-MCT instruction pending.
  unsigned PendDelay:3;		// Countdown to pending instruction.
  unsigned ExtraDelay:3;	// ... and extra, for special cases.
  //unsigned RegQ16:1;		// Bit "16" of register Q.
  unsigned DownruptTimeValid:1;	// Set if the DownruptTime field is valid.
<<<<<<< HEAD
=======
  unsigned NightWatchman:1;     // Set when Night Watchman is watching. Cleared by accessing address 67.
  unsigned RuptLock:1;          // Set when rupts are being watched. Cleared by executing any non-ISR instruction
  unsigned NoRupt:1;            // Set when rupts are being watched. Cleared by executing any ISR instruction
  unsigned TCTrap:1;            // Set when TC is being watched. Cleared by executing any non-TC/TCF instruction
  unsigned NoTC:1;              // Set when TC is being watched. Cleared by executing TC or TCF
  unsigned Standby:1;           // Set while the computer is in standby mode.
  unsigned SbyPressed:1;        // Set while PRO is being held down; cleared by releasing PRO
>>>>>>> b25e7b18
  uint64_t /*unsigned long long */ DownruptTime;	// Time when next DOWNRUPT occurs.
  int Downlink;
  // The following pointer is present for whatever use the Orbiter
  // integration squad wants.  The Virtual AGC code proper doesn't use it
  // in any way.
  void *agc_clientdata;
} agc_t;

// Stuff for --debug-dsky mode.
#define MAX_DEBUG_RULES 256
typedef struct
{
  int KeyCode;
  int Channel;
  int Value;
  char Logic;
} DebugRule_t;
#ifdef AGC_ENGINE_C
int DebugDsky = 0;
int NumDebugRules = 0;
DebugRule_t DebugRules[MAX_DEBUG_RULES];
#else
extern int DebugDsky;
extern int NumDebugRules;
extern DebugRule_t DebugRules[MAX_DEBUG_RULES];
#endif

// Stuff for --debug mode.
#define MAX_BACKTRACE_POINTS 100
#define BACKTRACES_PER_LINE 5
typedef struct {
  uint64_t /* unsigned long long */ CycleCounter;
  int16_t Erasable[8][0400];	// Banks 0,1,2 are "unswitched erasable".
  int16_t InputChannel[NUM_CHANNELS];
  int16_t OutputChannel7;
  int16_t OutputChannel10[16];
  int16_t IndexValue;
  int8_t InterruptRequests[1 + NUM_INTERRUPT_TYPES];
  int8_t DueToInterrupt;	// Indicates interrupt type causing jump (0 if not).
  unsigned ExtraCode:1;		// Set by the "Extend" instruction.
  unsigned AllowInterrupt:1;	// Set when interrupts are enabled.
  //unsigned RegA16:1;		// Bit "16" of register A.
  unsigned InIsr:1;		// Set when in an ISR, reset when in normal code.
  unsigned SubstituteInstruction:1;	// Use BBRUPT register.
  //unsigned RegQ16:1;		// Bit "16" of register Q.
} BacktracePoint_t;

typedef struct
{
  int Socket;
  unsigned char Packet[4];
  int Size;
  int ChannelMasks[256];
  //int DedaBufferCount;
  //int DedaBufferWanted;
  //int DedaBufferReadout;
  //int DedaBufferDefault;
  //int DedaBuffer[9];
} Client_t;

#define DEFAULT_MAX_CLIENTS 10

#ifdef AGC_ENGINE_C
int DebugMode = 0;
int SingleStepCounter = -2;		// -2 when not in --debug mode.
int BacktraceInitialized = 0;		// Becomes -1 on error.
// We have a backtrace circular buffer, in which we place an entry every 
// time an instruction is hit that may branch. The buffer is updated only
// if we're in --debug mode.
BacktracePoint_t *BacktracePoints = NULL;
int BacktraceNextAdd = 0;
int BacktraceCount = 0;
// MAX_CLIENTS is the maximum number of hardware simulations which can be
// attached.  The DSKY is always one, presumably.  The array is a list of 
// the sockets used for the clients.  Thus stuff shown below is the 
// DEFAULT setup.  The max number of clients can be change during runtime
// initialization by setting MAX_CLIENTS to a different number, allocating
// new arrays of clients and sockets corresponding to the new size, and 
// then pointing the Clients and ServerSockets pointers at those arrays.
int MAX_CLIENTS = DEFAULT_MAX_CLIENTS;
static Client_t DefaultClients[DEFAULT_MAX_CLIENTS];
static int DefaultSockets[DEFAULT_MAX_CLIENTS];
Client_t *Clients = DefaultClients;
int *ServerSockets = DefaultSockets;
int NumServers = 0;
int SocketInterlaceReload = 50;
int DebugDeda = 0, DedaQuiet = 0;
int DedaMonitor = 0;
int DedaAddress;
uint64_t /* unsigned long long */ DedaWhen;
int DownlinkListBuffer[MAX_DOWNLINK_LIST];
int DownlinkListCount = 0, DownlinkListExpected = 0, DownlinkListZero = -1;
ProcessDownlinkList_t *ProcessDownlinkList = NULL;
int CmOrLm = 0;	// Default is 0 (LM); other choice is 1 (CM)
char Sbuffer[SHEIGHT][SWIDTH + 1];
int Sheight = DEFAULT_SHEIGHT, Swidth = DEFAULT_SWIDTH;
int LastRhcPitch = 0, LastRhcYaw = 0, LastRhcRoll = 0;
#else //AGC_ENGINE_C
extern int DebugMode;
extern int SingleStepCounter;
extern int BacktraceInitialized;
extern BacktracePoint_t *BacktracePoints;
extern int BacktraceNextAdd;
extern int BacktraceCount;
extern int MAX_CLIENTS;
extern Client_t *Clients;
extern int *ServerSockets;
extern int NumServers;
extern int SocketInterlaceReload;
extern int DebugDeda, DedaQuiet;
extern int DedaMonitor;
extern int DedaAddress;
extern uint64_t /* unsigned long long */ DedaWhen;
extern int DownlinkListBuffer[MAX_DOWNLINK_LIST];
extern int DownlinkListCount, DownlinkListExpected, DownlinkListZero;
extern ProcessDownlinkList_t *ProcessDownlinkList;
extern int CmOrLm;
extern char Sbuffer[SHEIGHT][SWIDTH + 1];
extern int Sheight, Swidth;
extern int LastRhcPitch, LastRhcYaw, LastRhcRoll;
#endif //AGC_ENGINE_C

#ifndef DECODE_DIGITAL_DOWNLINK_C
extern Swrite_t *SwritePtr;
#endif

#ifdef SOCKET_API_C
int Portnum = 19697;
#else
extern int Portnum;
#endif


//---------------------------------------------------------------------------
// Function prototypes.

char *nbfgets (char *Buffer, int Length);
void nbfgets_ready (const char *);
int agc_engine (agc_t * State);
int agc_engine_init (agc_t * State, const char *RomImage,
		     const char *CoreDump, int AllOrErasable);
int agc_load_binfile(agc_t *Stage, const char *RomImage);
int ReadIO (agc_t * State, int Address);
void WriteIO (agc_t * State, int Address, int Value);
void CpuWriteIO (agc_t * State, int Address, int Value);
void MakeCoreDump (agc_t * State, const char *CoreDump);
void UnblockSocket (int SocketNum);
//FILE *rfopen (const char *Filename, const char *mode);
void BacktraceAdd (agc_t *State, int Cause);
int BacktraceRestore (agc_t *State, int n);
void BacktraceDisplay (agc_t *State,int Num);
int16_t OverflowCorrected (int Value);
int SignExtend (int16_t Word);
int AddSP16 (int Addend1, int Addend2);
void UnprogrammedIncrement (agc_t *State, int Counter, int IncType);

void DecodeDigitalDownlink (int Channel, int Value, int CmOrLm);
ProcessDownlinkList_t PrintDownlinkList;
void PrintDP (int *Ptr, int Scale, int row, int col);
void PrintSP (int *Ptr, int Scale, int row, int col);
void PrintUSP (int *Ptr, int Scale, int row, int col);
double GetDP (int *Ptr, int Scale);
double GetSP (int *Ptr, int Scale);
double GetUSP (int *Ptr, int Scale);

// API for yaAGC-to-peripheral communications.
void ChannelOutput (agc_t * State, int Channel, int Value);
int ChannelInput (agc_t * State);
void ChannelRoutine (agc_t *State);
void ChannelRoutineGeneric (void *State, void (*UpdatePeripherals) (void *, Client_t *));
void ShiftToDeda (agc_t *State, int Data);

#endif // AGC_ENGINE_H

#ifdef __cplusplus
}
#endif

#endif // AGC_SOCKET_ENABLED
<|MERGE_RESOLUTION|>--- conflicted
+++ resolved
@@ -321,16 +321,8 @@
   unsigned ExtraDelay:3;	// ... and extra, for special cases.
   //unsigned RegQ16:1;		// Bit "16" of register Q.
   unsigned DownruptTimeValid:1;	// Set if the DownruptTime field is valid.
-<<<<<<< HEAD
-=======
-  unsigned NightWatchman:1;     // Set when Night Watchman is watching. Cleared by accessing address 67.
-  unsigned RuptLock:1;          // Set when rupts are being watched. Cleared by executing any non-ISR instruction
-  unsigned NoRupt:1;            // Set when rupts are being watched. Cleared by executing any ISR instruction
-  unsigned TCTrap:1;            // Set when TC is being watched. Cleared by executing any non-TC/TCF instruction
-  unsigned NoTC:1;              // Set when TC is being watched. Cleared by executing TC or TCF
   unsigned Standby:1;           // Set while the computer is in standby mode.
   unsigned SbyPressed:1;        // Set while PRO is being held down; cleared by releasing PRO
->>>>>>> b25e7b18
   uint64_t /*unsigned long long */ DownruptTime;	// Time when next DOWNRUPT occurs.
   int Downlink;
   // The following pointer is present for whatever use the Orbiter
