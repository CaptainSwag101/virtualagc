--- conflicted
+++ resolved
@@ -98,7 +98,7 @@
 // The following should be uncommented to enable Block 1 fixes for parsing
 // interpreter code.  But those fixes aren't working yet, so leave commented
 // for now!
-#define BLOCK1_FIXES
+//#define BLOCK1_FIXES
 
 //-------------------------------------------------------------------------
 // Some global data.
@@ -738,11 +738,7 @@
 {
     ParserMatch_t Key;
     strncpy(Key.Name, Name, MAX_LABEL_LENGTH);
-<<<<<<< HEAD
     Key.Name[MAX_LABEL_LENGTH] = 0;
-=======
-    Key.Name[MAX_LABEL_LENGTH] - 0;
->>>>>>> d1ed6894
     return (bsearch(&Key, Parsers, NUM_PARSERS, sizeof(Parsers[0]), CompareParsers));
 }
 
