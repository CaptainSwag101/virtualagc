<table style="text-align: left;" border="1" cellpadding="2" cellspacing="2">
<tbody>
<tr>
<td style="white-space: nowrap; vertical-align: middle;">
<img alt="" src="Apollo32.png" style="width: 32px; height: 32px;" align="left">
</td>
<td style="vertical-align: middle;">
<<<<<<< HEAD
YAYUL: ASSEMBLE REVISION 4 OF PROGRAM BOREALIS       BY MSTEWART JAN. 15,2017<br/>
This is a system test program based on Aurora 12. All DAP code added by the DAP Group has been removed,
and extensive system test code has been added in its place.
=======
<pre>
   YAYUL: ASSEMBLE REVISION 3 OF PROGRAM BOREALIS       BY MSTEWART JAN. 04,2017
</pre>
This is a <i>modern</i> AGC system self-test program, though based on the Apollo-era AURORA 12
program, and was not written by the original AGC developers, but rather by Mike Stewart. 
All of the original AURORA 12 DAP code added by the DAP Group has been removed,
and extensive <i>new</i> system test code has been added in its place.  This allows
more in-depth testing of CPU behavior, both in AGC software simulations and hardware
simulations.
>>>>>>> e47e86a3
</td></tr></tbody></table>
<|MERGE_RESOLUTION|>--- conflicted
+++ resolved
@@ -5,13 +5,8 @@
 <img alt="" src="Apollo32.png" style="width: 32px; height: 32px;" align="left">
 </td>
 <td style="vertical-align: middle;">
-<<<<<<< HEAD
-YAYUL: ASSEMBLE REVISION 4 OF PROGRAM BOREALIS       BY MSTEWART JAN. 15,2017<br/>
-This is a system test program based on Aurora 12. All DAP code added by the DAP Group has been removed,
-and extensive system test code has been added in its place.
-=======
 <pre>
-   YAYUL: ASSEMBLE REVISION 3 OF PROGRAM BOREALIS       BY MSTEWART JAN. 04,2017
+   YAYUL: ASSEMBLE REVISION 4 OF PROGRAM BOREALIS       BY MSTEWART JAN. 15,2017
 </pre>
 This is a <i>modern</i> AGC system self-test program, though based on the Apollo-era AURORA 12
 program, and was not written by the original AGC developers, but rather by Mike Stewart. 
@@ -19,5 +14,4 @@
 and extensive <i>new</i> system test code has been added in its place.  This allows
 more in-depth testing of CPU behavior, both in AGC software simulations and hardware
 simulations.
->>>>>>> e47e86a3
 </td></tr></tbody></table>
