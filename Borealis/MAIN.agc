--- conflicted
+++ resolved
@@ -1,34 +1,19 @@
 ### FILE="Main.annotation"
-<<<<<<< HEAD
-## Filename:    MAIN.agc
-## Purpose:     This program is designed to extensively test the Apollo Guidance Computer
-##              (specifically the LM instantiation of it). It is built on top of a heavily
-##              stripped-down Aurora 12, with all code ostensibly added by the DAP Group
-##              removed. Instead Borealis expands upon the tests provided by Aurora,
-##              including corrected tests from Retread 44 and tests from Ron Burkey's
-##              Validation.
-## Assembler:   yaYUL
-## Contact:     Mike Stewart <mastewar1@gmail.com>.
-## Website:     www.ibiblio.org/apollo/index.html
-## Mod history: 2016-12-20 MAS  Created from Aurora 12 (with much DAP stuff removed).
-##              2016-12-21 MAS  Added Retread instruction checks.
-##              2017-01-15 MAS  Added a file for extended self-tests.
-=======
-# Filename:    	MAIN.agc
-# Purpose:     	This program is designed to extensively test the Apollo Guidance Computer
-#              	(specifically the LM instantiation of it). It is built on top of a heavily
-#              	stripped-down Aurora 12, with all code ostensibly added by the DAP Group
-#              	removed. Instead Borealis expands upon the tests provided by Aurora,
-#              	including corrected tests from Retread 44 and tests from Ron Burkey's
-#              	Validation.
-# Assembler:   	yaYUL
-# Contact:     	Mike Stewart <mastewar1@gmail.com>.
-# Website:     	www.ibiblio.org/apollo/index.html
-# Mod history: 	2016-12-20 MAS  Created from Aurora 12 (with much DAP stuff removed).
-# Mod history: 	2016-12-21 MAS  Added Retread instruction checks.
-#		2017-03-27 RSB	Made this header ##-style rather than #-style.  (Headers
-#				in MAIN.agc are always #-style.)
->>>>>>> e47e86a3
+# Filename:     MAIN.agc
+# Purpose:      This program is designed to extensively test the Apollo Guidance Computer
+#               (specifically the LM instantiation of it). It is built on top of a heavily
+#               stripped-down Aurora 12, with all code ostensibly added by the DAP Group
+#               removed. Instead Borealis expands upon the tests provided by Aurora,
+#               including corrected tests from Retread 44 and tests from Ron Burkey's
+#               Validation.
+# Assembler:    yaYUL
+# Contact:      Mike Stewart <mastewar1@gmail.com>.
+# Website:      www.ibiblio.org/apollo/index.html
+# Mod history:  2016-12-20 MAS  Created from Aurora 12 (with much DAP stuff removed).
+#               2016-12-21 MAS  Added Retread instruction checks.
+#               2017-01-15 MAS  Added a file for extended self-tests.
+#               2017-03-27 RSB  Made this header ##-style rather than #-style.  (Headers
+#                               in MAIN.agc are always #-style.)
 
 # Source file name
 # ----------------
@@ -36,7 +21,7 @@
 $ASSEMBLY_AND_OPERATION_INFORMATION.agc
 $ERASABLE_ASSIGNMENTS.agc
 $INPUT_OUTPUT_CHANNELS.agc
-$INTERRUPT_LEAD_INS.agc	
+$INTERRUPT_LEAD_INS.agc
 $INTER-BANK_COMMUNICATION.agc
 $LIST_PROCESSING_INTERPRETER.agc
 $SINGLE_PRECISION_SUBROUTINES.agc
