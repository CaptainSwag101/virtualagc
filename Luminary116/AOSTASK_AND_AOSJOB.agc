--- conflicted
+++ resolved
@@ -19,18 +19,13 @@
 ##                                              SETLOC   DAPS3
 ##                                              BANK
 ##                                              COUNT*   $$/DAPAO
-<<<<<<< HEAD
-##		2017-03-10 RSB	Proofed comment text via 3-way diff vs
-##				Luminary 99 and 132 ... no problems found.
-##		2017-03-14 RSB	Comment-text fixes identified in 5-way
-##				side-by-side diff of Luminary 69/99/116/131/210.
-=======
 ##              2017-03-10 RSB  Proofed comment text via 3-way diff vs
 ##                              Luminary 99 and 132 ... no problems found.
-##              2017-03-13 HG   Replace .0125RS EQUALS BIT8 with .023R/S2 OCT 00356
+##              2017-03-14 RSB  Comment-text fixes identified in 5-way
+##                              side-by-side diff of Luminary 69/99/116/131/210.
+##              2017-03-19 HG   Replace .0125RS EQUALS BIT8 with .023R/S2 OCT 00356
 ##                              Fix operand .0125RS --> .023R/S2
 ##                              Update comments arround the change above
->>>>>>> e77f18a5
 
 ## Page 1475
 # PROGRAM NAME: 1/ACCS
