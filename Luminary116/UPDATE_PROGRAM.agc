### FILE="Main.annotation"
## Copyright:   Public domain.
## Filename:    UPDATE_PROGRAM.agc
## Purpose:     A section of Luminary revision 116.
##              It is part of the source code for the Lunar Module's (LM)
##              Apollo Guidance Computer (AGC) for Apollo 12.
##              This file is intended to be a faithful transcription, except
##              that the code format has been changed to conform to the
##              requirements of the yaYUL assembler rather than the
##              original YUL assembler.
## Reference:   pp. 1376-1386
## Assembler:   yaYUL
## Contact:     Ron Burkey <info@sandroid.org>.
## Website:     www.ibiblio.org/apollo/index.html
## Mod history: 2017-01-22 MAS  Created from Luminary 99.
##              2017-01-28 RSB  Comment-text fixes identified for Luminary 69.
##              2017-02-09 RSB  Comment-text fixes identified for Artemis 72.
##              2017-02-10 RRB  Updated for Luminary 116.
<<<<<<< HEAD
##		2017-03-14 RSB	Proofed comment text via 3-way diff vs
##				Luminary 99 and 131.
##		2017-03-16 RSB	Comment-text fixes identified in 5-way
##				side-by-side diff of Luminary 69/99/116/131/210.
=======
##              2017-03-13 HG   Remove statement CAE MODREG
>>>>>>> e77f18a5

## Page 1376
# PROGRAM NAME:         P27
# WRITTEN BY:           KILROY/ DE WOLF

# MOD NO:               6
# MOD BY:               KILROY
# DATE:                 01DEC67

# LOG SECTION:          UPDATE PROGRAM.

# FUNCT. DESCR:         P27 (THE UPDATE PROGRAM) PROCESSES COMMANDS AND DATA
#                           INSERTIONS REQUESTED BY THE GROUND VIA UPLINK.
#                           THE P27 PROGRAM WILL ACCEPT UPDATES
#                           ONLY DURING P00 FOR THE LM, AND ONLY DURING P00,
#                       P02, AND FRESH START FOR THE CSM

# CALLING SEQ:          PROGRAM IS INITIATED BY UPLINK ENTRY OF VERBS 70, 71, 72 AND 73.

# SUBROUTINES:          TESTXACT, NEWMODEX, NEWMODEX +3, GOXDSPF, BANKCALL, FINDVAC, INTPRET, INTSTALL, TPAGREE,
#                       INTWAKEU, ENDEXT, POSTJUMP, FALTON, NEWPHASE, PHASCHNG

# NORMAL EXIT:          TC ENDEXT

# ALARM/ABORT:          TC FALTON FOLLOWED BY TC ENDEXT

# RESTARTS:             P27 IS RESTART PROTECTED IN TWO WAYS ...
#                       1. PRIOR TO VERIFLAG INVERSION (WHICH IS CAUSED BY THE GROUND/ASTRONAUT'S VERIFICATION OF UPDATE
#                          DATA BY SENDING A V33E WHEN V21N02 IS FLASHING)---
#                          NO PROTECTION EXCEPT PRE-P27 MODE IS RESTORED, COAST + ALIGN DOWNLIST IS SELECTED AND UPLINK
#                          ACTIVITY LIGHT IS TURNED OFF.(JUST AS IF A V34E WAS SENT DURING P27 DATA LOADS).
#                          V70,V71,V72 OR V73 WILL HAVE TO BE COMPLETELY RESENT BY USER.
#                       2. AFTER VERIFLAG INVERSION (WHEN UPDATE OF THE SPECIFIED ERASABLES IS BEING PERFORMED)---
#                          PROTECTED AGAINST RESTARTS.

# DEBRIS:               UPBUFF  (20D)   TEMP STORAGE FOR ADDRESSES AND CONTENTS.
#                       UPVERB  (1)     VERB NUMBER MINUS 70D (E.G. FOR V72, UPVERB = 72D - 70D = 2)
#                       UPOLDMOD(1)     FOR MAJOR MODE INTERRUPTED BY P27.
#                       COMPNUMB(1)     TOTAL NUMBER OF COMPONENTS TO BE TRANSMITTED.
#                       UPCOUNT (1)     ACTUAL NUMBER OF COMPONENTS RECEIVED.
#                       UPTEMP  (1)     SCRATCH, BUT USUALLY CONTAINS COMPONENT NUMBER TO BE CHANGED DURING VERIFY CYCLE

# INPUT:

#       ENTRY:                  DESCRIPTION
#       V70EXXXXXEXXXXXE        (LIFTOFF TIME INCREMENT) DOUBLE PRECISION OCTAL TIME INCREMENT, XXXXX XXXXX,
#                               IS ADDED TO TEPHEM, SUBTRACTED FROM AGC CLOCK(TIME2,TIME1), SUBTRACTED FROM CSM STATE
#                               VECTOR TIME(TETCSM) AND SUBTRACTED FROM LEM STATE VECTOR TIME(TETLEM).
#                               THE DP OCTAL TIME INCREMENT IS SCALED AT 2(28).
## Page 1377
#       V71EIIEAAAAE            (CONTIGUOUS BLOCK UPDATE) II-2 OCTAL COMPONENTS, XXXXX,
#       XXXXXE                  ARE LOADED INTO ERASABLE STARTING AT ECADR, AAAA.
#       XXXXXE                  IT IS .GE. 3 .AND. .LE. 20D.,
#                               AND (AAAA + II -3) DOES NOT PRODUCE AN ADDRESS IN THE
#       9 NEXT BANK
#         .                     SCALING IS SAME AS INTERNAL REGISTERS.

#       V72EIIE                 (SCATTER UPDATE) (II-1)/2 OCTAL COMPONENTS, XXXXX, ARE
#       AAAAEXXXXXE             LOADED INTO ERASABLE LOCATIONS, AAAA.
#       AAAAEXXXXXE             II IS .GE. 3 .AND. .LE. 19D, AND MUST BE ODD.
#         .                     SCALING IS SAME AS INTERNAL REGISTERS.

#       V73EXXXXXEXXXXXE        (OCTAL CLOCK INCREMENT) DOUBLE PRECISION OCTAL TIME
#                               INCREMENT XXXXX XXXXX, IS ADDED TO THE AGC CLOCK, IN
#                               CENTISECONDS SCALED AT (2)28.
#                               THIS LOAD IS THE OCTAL EQUIVALENT OF V55.

# OUTPUT:               IN ADDITION TO THE ABOVE REGISTER LOADS, ALL UPDATES
#                       COMPLEMENT BIT3 OF FLAGWORD7.

# ADDITIONAL NOTES:     VERB 71, JUST DEFINED ABOVE WILL BE USED TO PERFORM BUT NOT LIMITED TO THE FOLLOWING UPDATES --
#                       1.  CSM/LM STATE VECTOR UPDATE
#                       2.  REFSMMAT UPDATE

#       THE FOLLOWING COMMENTS DELINEATE EACH SPECIAL UPDATE ----

#       1.  CSM/LM STATE VECTOR UPDATE (ALL DATA ENTRIES IN OCTAL)
#               ENTRIES:        DATA DEFINITION:                                SCALE FACTORS:
#               V71E            CONTIGUOUS BLOCK UPDATE VERB
#                  21E          NUMBER OF COMPONENTS FOR STATE VECTOR UPDATE
#                AAAAE          ECADR OF 'UPSVFLAG'
#               XXXXXE          STATE VECTOR IDENTIFIER: 00001 FOR CSM, 77776 FOR LEM - EARTH SPHERE OF INFLUENCE SCALING
#                                                        00002 FOR CSM, 77775 FOR LEM - LUNAR SPHERE OF INFLUENCE SCALING
#               XXXXXEXXXXXE    X POSITION
#               XXXXXEXXXXXE    Y POSITION
#               XXXXXEXXXXXE    Z POSITION
#               XXXXXEXXXXXE    X VELOCITY
#               XXXXXEXXXXXE    Y VELOCITY
#               XXXXXEXXXXXE    Z VELOCITY
#               XXXXXEXXXXXE    TIME FROM AGC CLOCK ZERO
#               V33E            VERB 33 TO SIGNAL THAT THE STATE VECTOR IS READY TO BE STORED.

#       2.  REFSMMAT (ALL DATA ENTRIES IN OCTAL)
#               ENTRIES:        DATA DEFINITIONS:                               SCALE FACTORS:
## Page 1378
#               V71E            CONTIGUOUS BLOCK UPDATE VERB
#                  24E          NUMBER OF COMPONENTS FOR REFSMMAT UPDATE
#                AAAAE          ECADR OF 'REFSMMAT'
#               XXXXXEXXXXXE    ROW 1 COLUMN 1                                  2(-1)
#               XXXXXEXXXXXE    ROW 1 COLUMN 2                                  2(-1)
#               XXXXXEXXXXXE    ROW 1 COLUMN 3                                  2(-1)
#               XXXXXEXXXXXE    ROW 2 COLUMN 1                                  2(-1)
#               XXXXXEXXXXXE    ROW 2 COLUMN 2                                  2(-1)
#               XXXXXEXXXXXE    ROW 2 COLUMN 3                                  2(-1)
#               XXXXXEXXXXXE    ROW 3 COLUMN 1                                  2(-1)
#               XXXXXEXXXXXE    ROW 3 COLUMN 2                                  2(-1)
#               XXXXXEXXXXXE    ROW 3 COLUMN 3                                  2(-1)
#               V33E            VERB 33 TO SIGNAL THAT REFSMMAT IS READY TO BE STORED.



                BANK            07
                SETLOC          EXTVERBS
                BANK

                EBANK=          TEPHEM

                COUNT*          $$/P27
V70UPDAT        CAF             UP70                            # COMES HERE ON V70E
                TCF             V73UPDAT        +1

V71UPDAT        CAF             UP71                            # COMES HERE ON V71E
                TCF             V73UPDAT        +1

V72UPDAT        CAF             UP72                            # COMES HERE ON V72E
                TCF             V73UPDAT        +1

V73UPDAT        CAF             UP73                            # COMES HERE ON V73E

 +1             TS              UPVERBSV                        # SAVE UPVERB UNTIL IT'S OK TO ENTER P27

                TC              TESTXACT                        # GRAB DISPLAY IF AVAILABLE, OTHERWISE
                                                                # TURN*OPERATOR ERROR* ON AND TERMINATEJOB

                CA              MODREG                          # CHECK IF UPDATE ALLOWED
                EXTEND                                          # FIRST CHECK FOR MODREG = +0, -0
                BZF             +3                              # (+0 = P00, -0 = FRESHSTART)
UPERROR         TC              POSTJUMP                        # TURN ON 'OPERATOR ERROR' LIGHT
                CADR            UPERROUT        +2              # GO TO COMMON UPDATE PROGRAM EXIT

CKMDMORE        =               UPERROR
                TS              UPOLDMOD                        # SAVE CURRENT MAJOR MODE
## Page 1379
                CAE             UPVERBSV                        # SET UPVERB TO INDICATE TO P27

                TS              UPVERB                          # WHICH EXTENDED VERB CALLED IT.

                CAF             ONE
                TS              UPCOUNT                         # INITIALIZE UPCOUNT TO 1

                TC              POSTJUMP                        # LEAVE EXTENDED VERB BANK AND
                CADR            UPPART2                         # GO TO UPDATE PROGRAM (P27) BANK.

UP70            EQUALS          ZERO
UP71            EQUALS          ONE
UP72            EQUALS          TWO
UP73            EQUALS          THREE

                BANK            04
                SETLOC          UPDATE2
                BANK

                COUNT*          $$/P27

UPPART2         EQUALS                                          # UPDATE PROGRAM - PART 2

                TC              PHASCHNG                        # SET RESTART GROUP 6 TO RESTORE OLD MODE
                OCT             07026                           # AND DOWNLIST AND EXIT IF RESTART OCCURS.
                OCT             30000                           # PRIORITY SAME AS CHRPRIO
## [WORKAROUND] RSB 2009 - kept for Luminary 116 RRB 2017.
<<<<<<< HEAD
                SBANK=          PINSUPER                        
                EBANK=          UPBUFF                          
                2CADR           UPOUT           +1              
=======
                SBANK=          PINSUPER
## [WORKAROUND]
                EBANK=          UPBUFF
                2CADR           UPOUT           +1
>>>>>>> e77f18a5

                CAF             ONE
                TS              DNLSTCOD                        # DOWNLIST

                TC              NEWMODEX                        # SET MAJOR MODE = 27
                DEC             27

                INDEX           UPVERB                          # BRANCH DEPENDING ON WHETHER THE UPDATE
                TCF             +1                              # VERB REQUIRES A FIXED OR VARIABLE NUMBER
                TCF             +3                              # V70 FIXED.               (OF COMPONENTS.
                TCF             OHWELL1                         # V71 VARIABLE - GO GET NO. OF COMPONENTS
                TCF             OHWELL1                         # V72 VARIABLE - GO GET NO. OF COMPONENTS
                CA              TWO                             # V73 (AND V70) FIXED
                TS              COMPNUMB                        # SET NUMBER OF COMPONENTS TO 2.
                TCF             OHWELL2                         # GO GET THE TWO UPDATE COMPONENTS

OHWELL1         CAF             ADUPBUFF                        # * REQUEST USER TO SEND NUMBER *
                TS              MPAC            +2              # * OF COMPONENTS PARAMETER(II).*
 +2             CAF             UPLOADNV                        # (CK4V32 RETURNS HERE IF V32 ENCOUNTERED)
                TC              BANKCALL                        # DISPLAY A FLASHING V21N01
                CADR            GOXDSPF                         # TO REQUEST II.

## Page 1380
                TCF             UPOUT4                          # V34 TERMINATE UPDATE (P27) RETURN
                TCF             OHWELL1         +2
                TC              CK4V32                          # DATA OR V32 RETURN
                CS              BIT2
                AD              UPBUFF                          # IS II (NUMBER OF COMPONENTS PARAMETER)
                EXTEND                                          # .GE. 3 AND .LE. 20D.
                BZMF            OHWELL1         +2
                CS              UPBUFF
                AD              UP21
                EXTEND
                BZMF            OHWELL1         +2
                CAE             UPBUFF
                TS              COMPNUMB                        # SAVE II IN COMPNUMB

# UPBUFF LOADING SEQUENCE

                INCR            UPCOUNT                         # INCREMENT COUNT OF COMPONENTS RECEIVED.
OHWELL2         CAF             ADUPBFM1                        # CALCULATE LOCATION (ECADR) IN UPBUFF
                AD              UPCOUNT                         # WHERE NEXT COMPONENT SHOULD BE STORED.
 +2             TS              MPAC            +2              # PLACE ECADR INTO R3.
 +3             CAF             UPLOADNV                        # (CK4V32 RETURNS HERE IF V32 ENCOUNTERED)
                TC              BANKCALL                        # DISPLAY A FLASHING V21N01
                CADR            GOXDSPF                         # TO REQUEST DATA.
                TCF             UPOUT4                          # V34 TERMINATE UPDATE (P27) RETURN.
                TCF             OHWELL2         +3              # V33 PROCEED RETURN
                TC              CK4V32                          # DATA OR V32 RETURN
                CS              UPCOUNT                         # HAVE WE FINISHED RECEIVING ALL
                AD              COMPNUMB                        # THE DATA WE EXPECTED.
                EXTEND
                BZMF            UPVERIFY                        # YES - GO TO VERIFICATION SEQUENCE
                TCF             OHWELL2         -1              # NO - REQUEST ADDITIONAL DATA.

# VERIFY SEQUENCE

UPVERIFY        CAF             ADUPTEMP                        # PLACE ECADR WHERE COMPONENT NO. INDEX
                TS              MPAC            +2              # IS TO BE STORED INTO R3.
                CAF             UPVRFYNV                        # (CK4V32 RETURNS HERE IF V32 ENCOUNTERED)
                TC              BANKCALL                        # DISPLAY A FLASHING V21N02 TO REQUEST
                CADR            GOXDSPF                         # DATA CORRECTION OR VERIFICATION.
                TCF             UPOUT4                          # V34 TERMINATE UPDATE (P27) RETURN
                TCF             UPSTORE                         # V33 DATA SENT IS GOOD.  GO STORE IT.
                TC              CK4V32                          # COMPONENT NO. INDEX OR V32 RETURN
                CA              UPTEMP                          # DOES THE COMPONENT NO. INDEX JUST SENT
                EXTEND                                          # SPECIFY A LEGAL COMPONENT NUMBER?
                BZMF            UPVERIFY                        # NO, IT IS NOT POSITIVE NONZERO
                CS              UPTEMP
                AD              COMPNUMB
                AD              BIT1
## Page 1381
                EXTEND
                BZMF            UPVERIFY                        # NO
                CAF             ADUPBFM1                        # YES- BASED ON THE COMPONENT NO. INDEX
                AD              UPTEMP                          # CALCULATE THE ECADR OF LOCATION IN
                TCF             OHWELL2         +2              # UPBUFF WHICH USER WANTS TO CHANGE.

UPOUT4          EQUALS          UPOUT           +1              # COMES HERE ON V34 TO TERMINATE UPDATE

# CHECK FOR VERB 32 SEQUENCE

CK4V32          CS              MPAC                            # ON DATA RETURN FROM 'GOXDSPF'
                MASK            BIT6                            # ON DATA RETURN FROM "GOXDSP" & THE CON-
                CCS             A                               # TENTS OF MPAC = VERB.  SO TEST FOR V32.
                TC              Q                               # IT'S NOT A V32, IT'S DATA.  PROCEED.
                INDEX           Q
                TC              0               -6              # V32 ENCOUNTERED - GO BACK AND GET DATA

ADUPTEMP        ADRES           UPTEMP                          # ADDRESS OF TEMP STORAGE FOR CORRECTIONS
ADUPBUFF        ADRES           UPBUFF                          # ADDRESS OF UPDATE DATA STORAGE BUFFER
UPLOADNV        VN              2101                            # VERB 21 NOUN 01
UPVRFYNV        VN              2102                            # VERB 21 NOUN 02
UP21            =               MD1                             # DEC 21 = MAX NO OF COMPONENTS +1
UPDTPHAS        EQUALS          FIVE

# PRE-STORE AND FAN TO APPROPRIATE BRANCH SEQUENCE

UPSTORE         EQUALS                                          # GROUND HAS VERIFIED UPDATE.  STORE DATA.

                INHINT

                CAE             FLAGWRD7                        # INVERT VERIFLAG (BIT 3 OF FLAGWRD7) TO
                XCH             L                               # INDICATE TO THE GROUND (VIA DOWNLINK)
                CAF             VERIFBIT                        # THAT THE V33 (WHICH THE GROUND SENT TO
                EXTEND                                          # VERIFY THE UPDATE) HAS BEEN SUCCESSFULLY
                RXOR            LCHAN                           # RECEIVED BY THE UPDATE PROGRAM
                TS              FLAGWRD7

                TC              PHASCHNG                        # SET RESTART GROUP 6 TO REDO THE UPDATE
                OCT             04026                           # DATA STORE IF A RESTART OCCURS.
                INHINT                                          # (BECAUSE PHASCHNG DID A RELINT)

                CS              TWO                             # GO TO UPFNDVAC IF INSTALL IS REQUIRED,
                AD              UPVERB                          # THAT IS, IF IT'S A V70 - V72.
                EXTEND                                          # GO TO UPEND73 IF IT'S A V73.
                BZMF            UPFNDVAC

# VERB 73 BRANCH

UPEND73         EXTEND                                          # V73 - PERFORM DP OCTAL AGC CLOCK INCREMENT
## Page 1382
                DCA             UPBUFF
                DXCH            UPBUFF          +8D
                TC              TIMEDIDL
                TC              FALTON                          # ERROR- TURN ON *OPERATOR ERROR* LIGHT
                TC              UPOUT           +1              # GO TO COMMON UPDATE PROGRAM EXIT

UPFNDVAC        CAF             CHRPRIO                         # (USE EXTENDED VERB PRIORITY)
                TC              FINDVAC                         # GET VAC AREA FOR 'CALL INTSTALL'
                EBANK=          TEPHEM
                2CADR           UPJOB                           # (NOTE: THIS WILL ALSO SET EBANK FOR
                TC              ENDOFJOB                        # 'TEPHEM' UPDATE BY V70)

UPJOB           TC              INTPRET                         # THIS COULD BE A STATE VECTOR UPDATE--SO
                CALL                                            # WAIT(PUT JOB TO SLEEP) IF ORBIT INT(OI)
                                INTSTALL                        # IS IN PROGRESS--OR--GRAB OI AND RETURN
                                                                # TO UPWAKE IF OI IS NOT IN PROGRESS.

UPWAKE          EXIT

                TC              PHASCHNG                        # RESTART PROTECT (GROUP 6)
                OCT             04026

                TC              UPFLAG                          # SET INTEGRATION RESTART BIT
                ADRES           REINTFLG
                INHINT
UPPART3         EQUALS

                INDEX           UPVERB                          # BRANCH TO THE APPROPRIATE UPDATE VERB
                TCF             +1                              # ROUTINE TO ACTUALLY PERFORM THE UPDATE
                TCF             UPEND70                         # V70
                TCF             UPEND71                         # V71
                TCF             UPEND72                         # V72

# ROUTINE TO INCREMENT CLOCK (TIME2,TIME1) WITH CONTENTS OF DP WORD AT UPBUFF.

TIMEDIDL        EXTEND
                QXCH            UPTEMP                          # SAVE Q FOR RETURN
                CAF             ZERO                            # ZERO AND SAVE TIME2,TIME1
                ZL
                DXCH            TIME2
                DXCH            UPBUFF          +18D            # STORE IN CASE OF OVERFLOW

                CAF             UPDTPHAS                        # DO
                TS              L                               # A
                COM                                             # QUICK
                DXCH            -PHASE6                         # PHASCHNG

TIMEDIDR        INHINT
## Page 1383
                CAF             ZERO
                ZL                                              # PICK UP INCREMENTER(AND ZERO
                TS              MPAC            +2              # IT IN CASE OF RESTARTS) AND
                DXCH            UPBUFF          +8D             # STORE IT
                DXCH            MPAC                            # INTO MPAC FOR TPAGREE.

                EXTEND
                DCA             UPBUFF          +18D
                DAS             MPAC                            # FORM SUM IN MPAC
                EXTEND
                BZF             DELTAOK                         # TEST FOR OVERFLOW
                CAF             ZERO
                DXCH            UPBUFF          +18D            # OVERFLOW, RESTORE OLD VALUE OF CLOCK
                DAS             TIME2                           # AND TURN ON OPERATOR ERROR

                TC              PHASCHNG                        # RESTART PROTECT (GROUP 6)
                OCT             04026

                TC              UPTEMP                          # GO TO ERROR EXIT

DELTAOK         TC              TPAGREE                         # FORCE SIGN AGREEMENT
                DXCH            MPAC
                DAS             TIME2                           # INCREMENT TIME2,TIME1

                TC              PHASCHNG                        # RESTART PROTECT (GROUP 6)
                OCT             04026

                INHINT
                INDEX           UPTEMP                          # (CODED THIS WAY FOR RESTART PROTECTION)
                TC              1                               # NORMAL RETURN

# VERB 71 BRANCH

UPEND71         CAE             UPBUFF          +1              # SET EBANK
                TS              EBANK                           #   AND
                MASK            LOW8                            # CALCULATE
                TS              UPTEMP                          # S-REG VALUE OF RECEIVING AREA

                AD              NEG3                            # IN THE PROCESS OF
                AD              COMPNUMB                        # PERFORMING
                EXTEND                                          # THIS UPDATE
                BZF             STORLP71                        # WILL WE
                MASK            BIT9                            # OVERFLOW
                CCS             A                               # INTO THE NEXT EBANK....
                TCF             UPERROUT                        # YES

                CA              NEG3                            # NO - CALCULATE NUMBER OF
                AD              COMPNUMB                        # WORDS TO BE STORED MINUS ONE
STORLP71        TS              MPAC                            # SAVE NO. OF WORDS REMAINING MINUS ONE
                INDEX           A                               # TAKE NEXT UPDATE WORD FROM
                CA              UPBUFF          +2              # UPBUFF AND
## Page 1384
                TS              L                               # SAVE IT IN L
                CA              MPAC                            # CALCULATE NEXT
                AD              UPTEMP                          # RECEIVING ADDRESS
                INDEX           A
                EBANK=          1400
                LXCH            1400                            # UPDATE THE REGISTER BY CONTENTS OF L
                EBANK=          TEPHEM
                CCS             MPAC                            # ARE THERE ANY WORDS LEFT TO BE STORED
                TCF             STORLP71                        # YES
                TCF             UPOUT                           # NO- THEN EXIT UPDATE PROGRAM
ADUPBFM1        ADRES           UPBUFF          -1              # SAME AS ADUPBUFF BUT LESS 1 (DON'T MOVE)
                TCF             UPOUT                           # NO- EXIT UPDATE (HERE WHEN COMPNUMB = 3)

# VERB 72 BRANCH

UPEND72         CAF             BIT1                            # HAVE AN ODD NO. OF COMPONENTS
                MASK            COMPNUMB                        # BEEN SENT FOR A V72 UPDATE ...
                CCS             A
                TCF             +2                              # YES
                TCF             UPERROUT                        # ERROR- SHOULD BE ODD NO. OF COMPONENTS
                CS              BIT2
                AD              COMPNUMB
LDLOOP72        TS              MPAC                            # NOW PERFORM THE UPDATE
                INDEX           A
                CAE             UPBUFF          +1              # PICK UP NEXT UPDATE WORD
                LXCH            A
                CCS             MPAC                            # SET POINTER TO ECADR (MUST BE CCS)
                TS              MPAC
                INDEX           A
                CAE             UPBUFF          +1              # PICK UP NEXT ECADR OF REG TO BE UPDATED
                TS              EBANK                           # SET EBANK
                MASK            LOW8                            # ISOLATE RELATIVE ADDRESS
                INDEX           A
                EBANK=          1400
                LXCH            1400                            # UPDATE THE REGISTER BY CONTENTS OF L
                EBANK=          TEPHEM
                CCS             MPAC                            # ARE WE THROUGH THE V72 UPDATE...
                TCF             LDLOOP72                        # NO

# NORMAL FINISH OF P27

UPOUT           EQUALS
                TC              INTWAKEU                        # RELEASE GRAB OF ORBITAL INTEGRATION
 +1             CAE             UPOLDMOD                        # RESTORE PRIOR P27 MODE
                TC              NEWMODEX        +3
                CAF             ZERO
                TS              DNLSTCOD
                TC              UPACTOFF                        # TURN OFF 'UPLINK ACTIVITY' LIGHT
## Page 1385
                EXTEND                                          # KILL GROUP 6.
                DCA             NEG0
                DXCH            -PHASE6

                TC              ENDEXT                          # EXTENDED VERB EXIT

# VERB 70 BRANCH

UPEND70         EXTEND                                          # V70 DOES THE FOLLOWING WITH DP DELTA
                DCS             UPBUFF                          # TIME IN UPBUFF
                DXCH            UPBUFF          +8D
                TC              TIMEDIDL                        # DECREMENT AGC CLOCK

                TC              UPERROUT                        # ERROR WHILE DECREMENTING CLOCK -- EXIT

                EBANK=          TEPHEM
                EXTEND
                DCS             UPBUFF                          # COPY DECREMENTERS FOR
                DXCH            UPBUFF          +10D            # RESTART PROTECTION
                EXTEND
                DCS             UPBUFF
                DXCH            UPBUFF          +12D

                TC              PHASCHNG                        # RESTART PROTECT (GROUP 6)
                OCT             04026

                CAF             ZERO
                ZL
                DXCH            UPBUFF          +10D            # DECREMENT CSM STATE VECTOR TIME
                DAS             TETCSM

                CAF             ZERO
                ZL
                DXCH            UPBUFF          +12D            # DECREMENT LEM STATE VECTOR TIME
                DAS             TETLEM

                CAF             ZERO
                ZL
                DXCH            UPBUFF
                DAS             TEPHEM          +1              # INCREMENT TP TEPHEM
                ADS             TEPHEM

                TC              PHASCHNG                        # RESTART PROTECT (GROUP 6)
                OCT             04026

                EBANK=          UPBUFF

                TC              UPOUT                           # GO TO STANDARD UPDATE PROGRAM EXIT
## Page 1386

# ERROR SEQUENCE

UPERROUT        TC              FALTON                          # TURN ON *OPERATOR ERROR* LIGHT
                TCF             UPOUT                           # GO TO COMMON UPDATE PROGRAM EXIT

 +2             TC              FALTON                          # TURN ON 'OPERATOR ERROR' LIGHT
                TC              UPACTOFF                        # TURN OFF 'UPLINK ACTIVITY' LIGHT
                TC              ENDEXT                          # EXTENDED VERB EXIT
                                                                # (THE PURPOSE OF UPERROUT +2 EXIT IS
                                                                # TO PROVIDE AN ERROR EXIT WHICH DOES NOT
                                                                # RESET ANY RESTART GROUPS)

# :UPACTOFF: IS A ROUTINE TO TURN OFF UPLINK ACTIVITY LIGHT ON ALL EXITS FROM UPDATE PROGRAM (P27).

UPACTOFF        CS              BIT3
                EXTEND                                          # TURN OFF UPLINK ACTIVITY LIGHT
                WAND            DSALMOUT                        # (BIT 3 OF CHANNEL 11)
                TC              Q
<|MERGE_RESOLUTION|>--- conflicted
+++ resolved
@@ -16,14 +16,11 @@
 ##              2017-01-28 RSB  Comment-text fixes identified for Luminary 69.
 ##              2017-02-09 RSB  Comment-text fixes identified for Artemis 72.
 ##              2017-02-10 RRB  Updated for Luminary 116.
-<<<<<<< HEAD
-##		2017-03-14 RSB	Proofed comment text via 3-way diff vs
-##				Luminary 99 and 131.
-##		2017-03-16 RSB	Comment-text fixes identified in 5-way
-##				side-by-side diff of Luminary 69/99/116/131/210.
-=======
-##              2017-03-13 HG   Remove statement CAE MODREG
->>>>>>> e77f18a5
+##              2017-03-14 RSB  Proofed comment text via 3-way diff vs
+##                              Luminary 99 and 131.
+##              2017-03-16 RSB  Comment-text fixes identified in 5-way
+##                              side-by-side diff of Luminary 69/99/116/131/210.
+##              2017-03-19 HG   Remove statement CAE MODREG
 
 ## Page 1376
 # PROGRAM NAME:         P27
@@ -194,16 +191,9 @@
                 OCT             07026                           # AND DOWNLIST AND EXIT IF RESTART OCCURS.
                 OCT             30000                           # PRIORITY SAME AS CHRPRIO
 ## [WORKAROUND] RSB 2009 - kept for Luminary 116 RRB 2017.
-<<<<<<< HEAD
-                SBANK=          PINSUPER                        
-                EBANK=          UPBUFF                          
-                2CADR           UPOUT           +1              
-=======
                 SBANK=          PINSUPER
-## [WORKAROUND]
                 EBANK=          UPBUFF
                 2CADR           UPOUT           +1
->>>>>>> e77f18a5
 
                 CAF             ONE
                 TS              DNLSTCOD                        # DOWNLIST
