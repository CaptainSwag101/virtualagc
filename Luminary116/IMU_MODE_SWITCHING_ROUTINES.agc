### FILE="Main.annotation"
## Copyright:   Public domain.
## Filename:    IMU_MODE_SWITCHING_ROUTINES.agc
## Purpose:     A section of Luminary revision 116.
##              It is part of the source code for the Lunar Module's (LM)
##              Apollo Guidance Computer (AGC) for Apollo 12.
##              This file is intended to be a faithful transcription, except
##              that the code format has been changed to conform to the
##              requirements of the yaYUL assembler rather than the
##              original YUL assembler.
## Reference:   pp. 1299-1327
## Assembler:   yaYUL
## Contact:     Ron Burkey <info@sandroid.org>.
## Website:     www.ibiblio.org/apollo/index.html
## Mod history: 2017-01-22 MAS  Created from Luminary 99.
##              2017-01-28 RSB Comment-text fixes identified for Luminary 69.
##              2017-02-07 RRB  Updated for Luminary 116.
<<<<<<< HEAD
##              2017-03-13 HG   Fix value  OCT 1210 --> OCT 31210
=======
##		2017-03-13 RSB	Proofed comment text via 3-way diff vs
##				Luminary 99 and 131.
>>>>>>> e661f1ea

## Page 1299
                BLOCK           02
                SETLOC          FFTAG3
                BANK

                EBANK=          COMMAND

# FIXED-FIXED ROUTINES.

                COUNT*          $$/IMODE
ZEROICDU        CAF             ZERO                            # ZERO ICDU COUNTERS.
                TS              CDUX
                TS              CDUY
                TS              CDUZ
                TC              Q

SPSCODE         =               BIT9

## Page 1300
# IMU ZEROING ROUTINE.

                BANK            11
                SETLOC          MODESW
                BANK

                COUNT*          $$/IMODE
IMUZERO         INHINT                                          # ROUTINE TO ZERO ICDUS.
                CS              DSPTAB          +11D            # DONT ZERO CDUS IF IMU IN GIMBAL LOCK AND
                MASK            BITS4&6                         # COARSE ALIGN (GIMBAL RUNAWAY PROTECTION)
                CCS             A
                TCF             IMUZEROA

                TC              ALARM                           # IF SO.
                OCT             00206

                TCF             CAGETSTJ        +4              # IMMEDIATE FAILURE.

IMUZEROA        TC              CAGETSTJ
# DELETE
                CS              IMODES33                        # DISABLE DAP AUTO AND HOLD MODES
                MASK            SUPER011                        #     BIT5 FOR GROUND
                ADS             IMODES33

                CS              IMODES30                        # INHIBIT ICDUFAIL AND IMUFAIL (IN CASE WE
                MASK            BITS3&4                         # JUST CAME OUT OF COARSE ALIGN).
                ADS             IMODES30

                CS              BITS4&6                         # SEND ZERO ENCODE WITH COARSE AND ERROR
                EXTEND                                          # COUNTER DISABLED.
                WAND            CHAN12

                TC              NOATTOFF                        # TURN OFF NO ATT LAMP.

                CAF             BIT5
                EXTEND
                WOR             CHAN12

                TC              ZEROICDU
                CAF             BIT6                            # WAIT 320 MS TO GIVE AGS ADEQUATE TIME TO
                TC              WAITLIST                        # RECEIVE ITS PULSE TRAIN.
                EBANK=          CDUIND
                2CADR           IMUZERO2

                CS              IMODES30                        # SEE IF IMU OPERATING AND ALARM IF NOT.
                MASK            BIT9
                CCS             A
                TCF             MODEEXIT
## Page 1301
                TC              ALARM
                OCT             210

MODEEXIT        RELINT                                          # GENERAL MODE-SWITCHING EXIT.
                TCF             SWRETURN

IMUZERO2        TC              CAGETEST
                TC              ZEROICDU                        # ZERO CDUX, CDUY, CDUZ

                CS              BIT5                            # REMOVE ZERO DISCRETE.
                EXTEND
                WAND            CHAN12

                CAF             BIT11                           # WAIT 10 SECS FOR CTRS TO FIND GIMBALS
                TC              VARDELAY

IMUZERO3        TC              CAGETEST
                CS              BITS3&4                         # REMOVE IMUFAIL AND ICDUFAIL INHIBIT.
                MASK            IMODES30
                TS              IMODES30

                CS              SUPER011                        # ENABLE DAP AUTO AND HOLD MODES
                MASK            IMODES33                        #     BIT5 FOR GROUND
                TS              IMODES33

                TC              IBNKCALL                        # SET ISS WARNING IF EITHER OF ABOVE ARE
                CADR            SETISSW                         # PRESENT.

                TCF             ENDIMU

## Page 1302
# IMU COARSE ALIGN MODE.

IMUCOARS        INHINT
                TC              CAGETSTJ
                TC              SETCOARS

                CAF             SIX
                TC              WAITLIST
                EBANK=          CDUIND
                2CADR           COARS

                TCF             MODEEXIT

COARS           TC              CAGETEST
                CAF             BIT6                            # ENABLE ALL THREE ISS CDU ERROR COUNTERS
                EXTEND
                WOR             CHAN12

                CAF             TWO                             # SET CDU INDICATOR
COARS1          TS              CDUIND

                INDEX           CDUIND                          # COMPUTE THETAD - THETAA IN 1:S
                CA              THETAD                          #   COMPLEMENT FORM
                EXTEND
                INDEX           CDUIND
                MSU             CDUX
                EXTEND
                MP              BIT13                           # SHIFT RIGHT 2
                XCH             L                               # ROUND
                DOUBLE
                TS              ITEMP1
                TCF             +2
                ADS             L

                INDEX           CDUIND                          # DIFFERENCE TO BE COMPUTED
                LXCH            COMMAND
                CCS             CDUIND
                TC              COARS1

                CAF             TWO                             # MINIMUM OF 4 MS WAIT
                TC              VARDELAY

## Page 1303
COARS2          TC              CAGETEST                        # DONT CONTINUE IF CAGED.
                TS              ITEMP1                          # SETS TO +0.
                CAF             TWO                             # SET CDU INDICATOR
 +3             TS              CDUIND

                INDEX           CDUIND
                CCS             COMMAND                         # NUMBER OF PULSES REQUIRED
                TC              COMPOS                          # GREATER THAN MAX ALLOWED
                TC              NEXTCDU         +1
                TC              COMNEG
                TC              NEXTCDU         +1

COMPOS          AD              -COMMAX                         # COMMAX = MAX NUMBER OF PULSES ALLOWED
                EXTEND                                          #   MINUS ONE
                BZMF            COMZERO
                INDEX           CDUIND
                TS              COMMAND                         # REDUCE COMMAND BY MAX NUMBER OF PULSES
                CS              -COMMAX-                        #   ALLOWED

NEXTCDU         INCR            ITEMP1
                AD              NEG0
                INDEX           CDUIND
                TS              CDUXCMD                         # SET UP COMMAND REGISTER.

                CCS             CDUIND
                TC              COARS2          +3

                CCS             ITEMP1                          # SEE IF ANY PULSES TO GO OUT.
                TCF             SENDPULS

                TC              FIXDELAY                        # WAIT FOR GIMBALS TO SETTLE.
                DEC             150

                CAF             TWO                             # AT END OF COMMAND, CHECK TO SEE THAT
CHKCORS         TS              ITEMP1                          # GIMBALS ARE WITHIN 2 DEGREES OF THETAD.
                INDEX           A
                CA              CDUX
                EXTEND
                INDEX           ITEMP1
                MSU             THETAD
                CCS             A
                TCF             COARSERR
                TCF             CORSCHK2
                TCF             COARSERR

## Page 1304
CORSCHK2        CCS             ITEMP1
                TCF             CHKCORS
                TCF             ENDIMU                          # END OF COARSE ALIGNMENT.

COARSERR        AD              COARSTOL                        # 2 DEGREES.
                EXTEND
                BZMF            CORSCHK2

                TC              ALARM                           # COARSE ALIGN ERROR.
                OCT             211

                TCF             IMUBAD

COARSTOL        DEC             -.01111                         # 2 DEGREES SCALED AT HALF-REVOLUTIONS

COMNEG          AD              -COMMAX
                EXTEND
                BZMF            COMZERO
                COM
                INDEX           CDUIND
                TS              COMMAND
                CA              -COMMAX-
                TC              NEXTCDU

COMZERO         CAF             ZERO
                INDEX           CDUIND
                XCH             COMMAND
                TC              NEXTCDU

SENDPULS        CAF             13,14,15
                EXTEND
                WOR             CHAN14
                CAF             600MS
                TCF             COARS2          -1              # THEN TO VARDELAY

CA+ECE          CAF             BIT6                            # ENABLE ALL THREE ISS CDU ERROR COUNTERS
                EXTEND
                WOR             CHAN12
                TC              TASKOVER

## Page 1305
SETCOARS        CAF             BIT4                            # BYPASS IF ALREADY IN COARSE ALIGN
                EXTEND
                RAND            CHAN12
                CCS             A
                TC              Q

                CS              BIT6                            # CLEAR ISS ERROR COUNTERS
                EXTEND
                WAND            CHAN12

                CS              BIT10                           # KNOCK DOWN GYRO ACTIVITY
                EXTEND
                WAND            CHAN14
                CS              ZERO
                TS              GYROCMD

                CAF             BIT4                            # PUT ISS IN COARSE ALIGN
                EXTEND
                WOR             CHAN12

                CS              DSPTAB          +11D            # TURN ON NO ATT LAMP
                MASK            OCT40010
                ADS             DSPTAB          +11D

                CS              IMODES33                        # DISABLE DAP AUTO AND HOLD MODES
                MASK            BIT6
                ADS             IMODES33

                CS              IMODES30                        # DISABLE IMUFAIL
                MASK            BIT4
                ADS             IMODES30

RNDREFDR        CS              TRACKBIT                        # CLEAR TRACK FLAG
                MASK            FLAGWRD1
                TS              FLAGWRD1

                CS              DRFTBIT                         # CLEAR DRIFT FLAG
                MASK            FLAGWRD2
                TS              FLAGWRD2

                CS              REFSMBIT                        # CLEAR REFSMMAT FLAG
                MASK            FLAGWRD3
                TS              FLAGWRD3

                TC              Q

OCT40010        OCT             40010

## Page 1306
# IMU FINE ALIGN MODE SWITCH.

IMUFINE         INHINT
                TC              CAGETSTJ                        # SEE IF IMU BEING CAGED.

                CS              BITS4-5                         # RESET ZERO AND COARSE
                EXTEND
                WAND            CHAN12

                CS              BIT6                            # INSURE DAP AUTO AND HOLD MODES ENABLED
                MASK            IMODES33
                TS              IMODES33

                TC              NOATTOFF

                CAF             BIT10                           # IMU FAIL WAS INHIBITED DURING THE
                TC              WAITLIST                        # PRESUMABLY PRECEDING COARSE ALIGN.  LEAVE
                EBANK=          CDUIND
                2CADR           IFAILOK                         # IT ON FOR THE FIRST 5 SECS OF FINE ALIGN

                CAF             2SECS
                TC              WAITLIST
                EBANK=          CDUIND
                2CADR           IMUFINED

                TCF             MODEEXIT

IMUFINED        TC              CAGETEST                        # SEE THAT NO ONE HAS CAGED THE IMU.
                TCF             ENDIMU

## Page 1307
IFAILOK         TC              CAGETSTQ                        # ENABLE IMU FIAL UNLESS IMU BEING CAGED.
                TCF             TASKOVER                        # IT IS.

                CAF             BIT4                            # DONT RESET IMU FAIL INHIBIT IF SOMEONE
                EXTEND                                          # HAS GONE INTO COARSE ALIGN.
                RAND            CHAN12
                CCS             A
                TCF             TASKOVER

                CS              IMODES30                        # RESET IMUFAIL.
                MASK            BIT13
                ADS             IMODES30
                CS              BIT4
PFAILOK2        MASK            IMODES30
                TS              IMODES30
                TC              IBNKCALL                        # THE ISS WARNING LIGHT MAY COME ON NOW
                CADR            SETISSW                         # THAT THE INHIBIT WAS BEEN REMOVED.
                TCF             TASKOVER

PFAILOK         TC              CAGETSTQ                        # ENABLE PIP FAIL PROG ALARM.
                TCF             TASKOVER

                CS              IMODES30                        # RESET IMU AND PIPA FAIL BITS.
                MASK            BIT10
                ADS             IMODES30

                CS              IMODES33
                MASK            BIT13
                ADS             IMODES33

                CS              BIT5
                TCF             PFAILOK2

NOATTOFF        CS              OCT40010                        # SUBROUTINE TO TURN OFF NO ATT LAMP.
                MASK            DSPTAB          +11D
                AD              BIT15
                TS              DSPTAB          +11D
                TC              Q

## Page 1308
# ROUITNES TO INITIATE AND TERMINATE PROGRAM USE OF THE PIPAS. NO IMUSTALL REQUIRED IN EITHER CASE.

PIPUSE          CS              ZERO
                TS              PIPAX
                TS              PIPAY
                TS              PIPAZ

PIPUSE1         TC              CAGETSTQ                        # DO NOT ENABLE PIPA FAIL IF IMU IS CAGED
                TCF             SWRETURN

                INHINT
                CS              BIT1                            # IF PIPA FAILS FROM NOW ON (UNTIL
                MASK            IMODES30                        # PIPFREE), LIGHT ISS WARNING.
                TS              IMODES30

PIPFREE2        TC              IBNKCALL                        # ISS WARNING MIGHT COME ON NOW.
                CADR            SETISSW                         # (OR GO OFF ON PIPFREE).

                TCF             MODEEXIT

PIPFREE         INHINT                                          # PROGRAM DONE WITH PIPAS.  DONT LIGHT
                CS              IMODES30                        # ISS WARNING.
                MASK            BIT1
                ADS             IMODES30

                MASK            BIT10                           # IF PIP FAIL ON, DO PROG ALSRM AND RESET
                CCS             A                               # ISS WARNING.
                TCF             MODEEXIT

                TC              ALARM
                OCT             212

                INHINT

                TCF             PIPFREE2

## Page 1309
#          THE FOLLOWING ROUTINE TORQUES THE IRIGS ACCORDING TO DOUBLE PRECISION INPUTS IN THE SIX REGISTERS
# BEGINNING AT THE ECADR ARRIVING IN A. THE MINIMUM SIZE OF ANY PULSE TRAIN IS 16 PULSES (.25 CDU COUNTS). THE
# UNSENT PORTION OF THE COMMAND IS LEFT INTACT IN THE INPUT COMMAND REGISTERS.

                EBANK=          1400                            # VARIABLE, ACTUALLY.

IMUPULSE        TS              MPAC            +5              # SAVE ARRIVING ECADR.
                TC              CAGETSTJ                        # DONT PROCEED IF IMU BEING CAGED.

                CCS             LGYRO                           # SEE IF GYROS BUSY.
                TC              GYROBUSY                        # SLEEP.

                TS              MPAC            +2
                CAF             BIT6                            # ENABLE THE POWER SUPPLY.
                EXTEND
                WOR             CHAN14

                CAF             FOUR
GWAKE2          TC              WAITLIST                        # (IF A JOB WAS PUT TO SLEEP, THE POWER
                EBANK=          CDUIND                          # SUPPLY IS LEFT ON BY THE WAKING JOB).
                2CADR           STRTGYRO

                CA              MPAC            +5              # SET UP EBANK, SAVING CALLER'S EBANK FOR
                XCH             EBANK                           # RESTORATION ON RETURN.
                XCH             MPAC            +5
                TS              LGYRO                           # RESERVES GYROS.
                MASK            LOW8
                TS              ITEMP1

                CAF             TWO                             # FORCE SIGN AGREEMENT ON INPUTS.
GYROAGRE        TS              MPAC            +3
                DOUBLE
                AD              ITEMP1
                TS              MPAC            +4
                EXTEND
                INDEX           A
                DCA             1400
                DXCH            MPAC
                TC              TPAGREE
                DXCH            MPAC
                INDEX           MPAC            +4
                DXCH            1400

                CCS             MPAC            +3
                TCF             GYROAGRE

                CA              MPAC            +5              # RESTORE CALLER'S EBANK.
                TS              EBANK
                TCF             MODEEXIT

## Page 1310
# ROUTINES TO ALLOW TORQUING BY ONLY ONE JOB AT A TIME.

GYROBUSY        EXTEND                                          # SAVE RETURN 2FCADR.
                DCA             BUF2
                DXCH            MPAC
REGSLEEP        CAF             LGWAKE
                TCF             JOBSLEEP

GWAKE           CCS             LGYRO                           # WHEN AWAKENED, SEE IF GYROS STILL BUSY.
                TCF             REGSLEEP                        # IF SO, SLEEP SOME MORE.

                TS              MPAC            +2
                EXTEND
                DCA             MPAC
                DXCH            BUF2                            # RESTORE SWRETURN INFO.
                CAF             ONE
                TCF             GWAKE2

LGWAKE          CADR            GWAKE

## Page 1311
# GYRO-TORQUING WAITLIST TASKS.

STRTGYRO        CS              GDESELCT                        # DE-SELECT LAST GYRO.
                EXTEND
                WAND            CHAN14

                TC              CAGETEST

STRTGYR2        CA              LGYRO                           # JUMP ON PHASE COUNTER IN BITS 13-14.
                EXTEND
                MP              BIT4
                INDEX           A
                TCF             +1
                TC              GSELECT                         # =0.  DO Y GYRO.
                OCT             00202

                TC              GSELECT                         # =1.  DO Z GYRO.
                OCT             00302

                TC              GSELECT         -2              # =2.  DO X GYRO.
                OCT             00100

                CAF             ZERO                            # =3.  DONE
                TS              LGYRO
                CAF             LGWAKE                          # WAKE A POSSIBLE SLEEPING JOB.
                TC              JOBWAKE

NORESET         TCF             IMUFINED                        # DO NOT RESET POWER SUPPLY
## Page 1312
 -2             CS              FOUR                            # SPECIAL ENTRY TO REGRESS LGYRO FOR X.
                ADS             LGYRO

GSELECT         INDEX           Q                               # SELECT GYRO.
                CAF             0                               # PACKED WORD CONTAINS GYRO SELECT BITS
                TS              ITEMP4                          # AND INCREMENT TO LGYRO.
                MASK            SEVEN
                AD              BIT13
                ADS             LGYRO
                TS              EBANK
                MASK            LOW8
                TS              ITEMP1

                CS              SEVEN
                MASK            ITEMP4
                TS              ITEMP4

                EXTEND                                          # MOVE DP COMMAND TO RUPTREGS FOR TESTING.
                INDEX           ITEMP1
                DCA             1400
                DXCH            RUPTREG1

                CCS             RUPTREG1
                TCF             MAJ+
                TCF             +2
                TCF             MAJ-

                CCS             RUPTREG2
                TCF             MIN+
                TCF             STRTGYR2
                TCF             MIN-
                TCF             STRTGYR2

## Page 1313
MIN+            AD              -GYROMIN                        # SMALL POSITIVE COMMAND.  SEE IF AT LEAST
                EXTEND                                          # 16 GYRO PULSES.
                BZMF            STRTGYR2

MAJ+            EXTEND                                          # DEFINITE POSITIVE OUTPUT.
                DCA             GYROFRAC
                DAS             RUPTREG1

                CA              ITEMP4                          # SELECT POSITIVE TORQUING FOR THIS GYRO.
                EXTEND
                WOR             CHAN14

                CAF             LOW7                            # LEAVE NUMBER OF POSSIBLE 8192 AUGMENTS
                MASK            RUPTREG2                        # TO INITIAL COMMAND IN MAJOR PART OF LONG
                XCH             RUPTREG2                        # TERM STORAGE AND TRUNCATED FRACTION
GMERGE          EXTEND                                          # IN MINOR PART. THE MAJOR PART WILL BE
                MP              BIT8                            # COUNTED DOWN TO ZERO IN THE COURSE OF
                TS              ITEMP2                          # PUTTING OUT THE ENTIRE COMMAND.
                CA              RUPTREG1
                EXTEND
                MP              BIT9
                TS              RUPTREG1
                CA              L
                EXTEND
                MP              BIT14
                ADS             ITEMP2                          # INITIAL COMMAND.

                EXTEND                                          # SEE IF MORE THAN ONE PULSE TRAIN NEEDED
                DCA             RUPTREG1                        # (MORE THAN 16383 PULSES).
                AD              MINUS1
                CCS             A
                TCF             LONGGYRO
-GYROMIN        OCT             -176                            # MAY BE ADJUSTED TO SPECIFY MINIMUM CMD
                TCF             +4

                CAF             BIT14
                ADS             ITEMP2
                CAF             ZERO

 +4             INDEX           ITEMP1
                DXCH            1400
## Page 1314
                CA              ITEMP2                          # ENTIRE COMMAND.
LASTSEG         TS              GYROCMD
                EXTEND
                MP              BIT10                           # WAITLIST DT
                AD              THREE                           # TRUNCATION AND PHASE UNCERTAINTIES.
                TC              WAITLIST
                EBANK=          CDUIND
                2CADR           STRTGYRO

GYROEXIT        CAF             BIT10
                EXTEND
                WOR             CHAN14
                TCF             TASKOVER

LONGGYRO        INDEX           ITEMP1
                DXCH            1400                            # INITIAL COMMAND OUT PLUS N AUGMENTS OF
                CAF             BIT14                           # 8192. INITIAL COMMAND IS AT LEAST 8192.
                AD              ITEMP2
                TS              GYROCMD

AUG3            EXTEND                                          # GET WAITLIST DT TO TIME WHEN TRAIN IS
                MP              BIT10                           # ALMOST OUT.
                AD              NEG3
                TC              WAITLIST
                EBANK=          CDUIND
                2CADR           8192AUG

                TCF             GYROEXIT

8192AUG         TC              CAGETEST

                CAF             BIT4
                EXTEND
                RAND            CHAN12
                CCS             A
                TCF             IMUBAD
                CA              LGYRO                           # ADD 8192 PULSES TO GYROCMD
                TS              EBANK
                MASK            LOW8
                TS              ITEMP1

                INDEX           ITEMP1                          # SEE IF THIS IS THE LAST AUG.
                CCS             1400
                TCF             AUG2                            # MORE TO COME.

                CAF             BIT14
                ADS             GYROCMD
                TCF             LASTSEG         +1

## Page 1315
AUG2            INDEX           ITEMP1
                TS              1400
                CAF             BIT14
                ADS             GYROCMD
                TCF             AUG3                            # COMPUTE DT.

## Page 1316
MIN-            AD              -GYROMIN                        # POSSIBLE NEGATIVE OUTPUT.
                EXTEND
                BZMF            STRTGYR2

MAJ-            EXTEND                                          # DEFINITE NEGATIVE OUTPUT.
                DCS             GYROFRAC
                DAS             RUPTREG1

                CA              ITEMP4                          # SELECT NEGATIVE TORQUING FOR THIS GYRO.
                AD              BIT9
                EXTEND
                WOR             CHAN14

                CS              RUPTREG1                        # SET UP RUPTREGS TO FALL INTO GMERGE.
                TS              RUPTREG1                        # ALL NUMBERS PUT INTO GYROCMD ARE
                CS              RUPTREG2                        # POSITIVE - BIT9 OF CHAN 14 DETERMINES
                MASK            LOW7                            # THE SIGN OF THE COMMAND.
                COM
                XCH             RUPTREG2
                COM
                TCF             GMERGE

GDESELCT        OCT             1700                            # TURN OFF SELECT AND ACTIVITY BITS.

GYROFRAC        2DEC            .215            B-21

## Page 1317
# IMU MODE SWITCHING ROUTINES COME HERE WHEN ACTION COMPLETE.

ENDIMU          EXTEND                                          # MODE IS BAD IF CAGE HAS OCCURED OR IF
                READ            DSALMOUT                        # ISS WARNING IS ON.
                MASK            BIT1
                CCS             A
                TCF             IMUBAD

IMUGOOD         TCF             GOODEND                         # WITH C(A) = 0.

IMUBAD          CAF             ZERO
                TCF             BADEND

CAGETEST        CAF             BIT6                            # SUBROUTINE TO TERMINATE IMU MODE
                MASK            IMODES30                        # SWITCH IF IMU HAS BEEN CAGED.
                CCS             A
                TCF             IMUBAD                          # DIRECTLY.
                TC              Q                               # WITH C(A) = +0.

CAGETSTQ        CS              IMODES30                        # SKIP IF IMU NOT BEING CAGED.
                MASK            BIT6
                CCS             A
                INCR            Q
                TC              Q

CAGETSTJ        CS              IMODES30                        # IF DURING MODE SWITCH INITIALIZATION
                MASK            BIT6                            # IT IS FOUND THAT THE IMU IS BEING CAGED.
                CCS             A                               # SET IMUCADR TO -0 TO INDICATE OPERATION
                TC              Q                               # COMPLETE BUT FAILED.  RETURN IMMEDIATELY

                CS              ZERO                            # TO SWRETURN.
                TS              IMUCADR
                TCF             MODEEXIT

## Page 1318
#          GENERALIZED MODE SWITCHING TERMINATION. ENTER AT GOODEND FOR SUCCESSFUL COMPLETION OF AN I/O OPERATION
# OR AT BADEND FOR AN UNSUCCESSFUL ONE. C(A) OR ARRIVAL =0 FOR IMU, 1 FOR OPTICS.

BADEND          TS              RUPTREG2                        # DEVICE INDEX.
                CS              ZERO                            # FOR FAILURE.
                TCF             GOODEND         +2

GOODEND         TS              RUPTREG2
                CS              ONE                             # FOR SUCCESS.

                TS              RUPTREG3
                INDEX           RUPTREG2                        # SEE IF USING PROGRAM ASLEEP.
                CCS             MODECADR
                TCF             +4                              # YES - WAKE IT UP.
                TCF             ENDMODE                         # IF 0, PROGRAM NOT IN YET.

                EXTEND
                BZF             ENDMODE         +1              # BZF = TCF IF MODECADR = -0.

                CAF             ZERO                            # WAKE SLEEPING PROGRAM.
                INDEX           RUPTREG2
                XCH             MODECADR
                TC              JOBWAKE

                CS              RUPTREG3                        # ADVANCE LOC IF SUCCESSFUL.
                INDEX           LOCCTR
                ADS             LOC

                TCF             TASKOVER

ENDMODE         CA              RUPTREG3                        # -0 INDICATES OPERATION COMPLETE BUT
 +1             INDEX           RUPTREG2                        # UNSUCCESSFUL: -1 INDICATES COMPLETE AND
                TS              MODECADR                        # SUCCESSFUL.
                TCF             TASKOVER

## Page 1319
#          GENERAL STALLING ROUTINE.  USING PROGRAMS COME HERE TO WAIT FOR I/O COMPLETION.

# PROGRAM DESCRIPTION                                     DATE - 21 FEB 1967
#                                             LOG SECTION IMU MODE SWITCHING
# MOD BY- R.MELANSON TO ADD DOCUMENTATION         ASSEMBLY SUNDISK  REV.  82

# FUNCTIONAL DESCRIPTION-
#   TO DELAY FURTHER EXECUTION OF THE CALLING ROUTINE UNTIL ITS SELECTED
#   I/O FUNCTION IS COMPLETE.THE FOLLOWING CHECKS ON THE CALLING ROUTINE:S
#   MODECADR ARE MADE AND ACTED UPON.
#     1) +0 INDICATES INCOMPLETE I/O OPERATION.CALLING ROUTINE IS PUT TO
#        SLEEP.
#     2) -1 INDICATES COMPLETED I/O OPERATION. STALL BYPASSES JOBSLEEP
#        CALL AND RETURNS TO CALLING ROUTINE AT L+3
#     3) -0 INDICATES COMPLETED I/O WITH FAILURE. STALL CLEARS MODECADR
#        AND RETURNS TO CALLING ROUTINE AT L+2.
#     4) VALUE GREATER THAN 0 INDICATES TWO ROUTINES CALLING FOR USE OF
#        SAME DEVICE. STALL EXITS TO ABORT WHICH EXECUTES A PROGRAM
#        RESTART WHICH IN TURN CLEARS ALL MODECADR REGISTERS.

#  CALLING SEQUENCE-
#   L   TC   BANKCALL
#   L+1 CADR (ONE OF 5 STALL ADDRESSES I.E. IMUSTALL,OPTSTALL,RADSTALL,
#            AOTSTALL,OR ATTSTALL)

#  NORMAL-EXIT MODE-
#   TCF   JOBSLEEP OR TCF  MODEXIT

# ALARM OR ABORT EXIT MODE-
#   TC    ABORT

# OUTPUT-
#   MODECADR=CADR  IF JOBSLEEP
#   MODECADR=+0    IF I/O COMPLETE
#   BUF2=L+3       IF I/O COMPLETE AND GOOD.
#   BUF2=L+2 IF I/O COMPLETE BUT FAILED.

# ERASABLE INITIALIZATION-
#   BUF2 CONTAINS RETURN ADDRESS PLUS 1,(L+2)
#   BUF2+1 CONTAINS FBANK VALUE OF CALLING ROUTINE.
#   MODECADR OF CALLING ROUTINE CONTAINS +0,-1,-0 OR CADR RETURN ADDRESS.

# DEBRIS-
#   RUPTREG2 AND CALLING ROUTINE MODECADR.

## [yaYUL WORKAROUND] OH 2009 - kept by RRB for Luminary 116 - 2017
                SBANK=          LOWSUPER

AOTSTALL        CAF             ONE                             # AOT.
                TC              STALL

RADSTALL        CAF             TWO
                TCF             STALL

## Page 1320
OPTSTALL        EQUALS          AOTSTALL

IMUSTALL        CAF             ZERO                            # IMU.

STALL           INHINT
                TS              RUPTREG2                        # SAVE DEVICE INDEX.
                INDEX           A                               # SEE IF OPERATION COMPLETE.
                CCS             MODECADR
                TCF             MODABORT                        # ALLOWABLE STATES ARE +0, -1, AND -0.
                TCF             MODESLP                         # OPERATION INCOMPLETE.
                TCF             MODEGOOD                        # COMPLETE AND GOOD IF = -1.

MG2             INDEX           RUPTREG2                        # COMPLETE AND FAILED IF -0. RESET TO +0.
                TS              MODECADR                        # RETURN TO CALLER.
                TCF             MODEEXIT

MODEGOOD        CCS             A                               # MAKE SURE INITIAL STATE -1.
                TCF             MODABORT

                INCR            BUF2                            # IF SO, INCREMENT RETURN ADDRESS AND
                TCF             MG2                             # RETURN IMMEDIATELY, SETTING CADR = +0.

MODESLP         TC              MAKECADR                        # CALL FROM SWITCHABLE FIXED ONLY.
                INDEX           RUPTREG2
                TS              MODECADR
                TCF             JOBSLEEP

MODABORT        DXCH            BUF2
                TC              BAILOUT1                        # TWO PROGRAMS USING THE SAME DEVICE.
                OCT             31210

## Page 1321
# CONSTANTS FOR MODE SWITCHING ROUTINES

BITS3&4         =               OCT14
BITS4&6         =               OCT50
BITS4-5         OCT             00030
IMUSEFLG        EQUALS          BIT8                            # INTERPRETER SWITCH 7.
-COMMAX         DEC             -191
-COMMAX-        DEC             -192
600MS           DEC             60
IMUFIN20        =               IMUFINE
GOMANUR         CA              ATTCADR                         # IS KALCMANU FREE
                EXTEND
                BZF             +2
                TC              MODABORT
 +2             EXTEND
                DCA             BUF2
                DXCH            ATTCADR                         # SAVE FINAL RETURN FOR KALCMAN3

                CA              BBANK
                MASK            SEVEN
                ADS             ATTCADR         +1

                CA              PRIORITY
                MASK            PRIO37
                TS              ATTPRIO                         # SAVE USERS PRIO

                CAF             KALEBCON                        # SET EBANK FOR KALCMAN3
                TS              EBANK
                TC              POSTJUMP
                CADR            KALCMAN3
KALEBCON        ECADR           BCDU

## Page 1322
# PROGRAM DESCRIPTION
# IMU STATUS CHECK ROUTINE R02 (SUBROUTINE UTILITY)
# MOD NO - 1
# MOD BY - N.BRODEUR
# FUNCTIONAL DESCRIPTION

# TO CHECK WHETHER IMU IS ON AND IF ON WHETHER IT IS ALIGNED TO AN
# ORIENTATION KNOWN BY THE CMC. TO REQUEST SELECTION OF THE APPROPRIATE
# PROGRAM IF THE IMU IS OFF OR NOT ALIGNED TO AN ORIENTATION KNOWN BY THE
# CMC. CALLED THROUGH BANKCALL
# CALLING SEQUENCE-

# L        TC     BANKCALL
# L+1      CADR   R02BOTH
# SUBROUTINES CALLED

#       VARALARM
#       FLAGUP
# NORMAL EXIT MODES

# AT L+2 OF CALLING SEQUENCE
# ALARM OR ABORT EXIT MODES
#       GOTOPOOH, WITH ALARM
# ERASABLE INITIALIZATION REQUIRED

# NONE

# DEBRIS
# CENTRALS-A,Q,L

                BANK            34
                SETLOC          R02
                BANK
                COUNT*          $$/R02
DEC51           DEC             51
R02BOTH         CAF             REFSMBIT
                MASK            FLAGWRD3
                CCS             A
                TC              R02ZERO                         # ZERO IMUS

                CA              IMODES30
                MASK            BIT9                            # IS ISS INITIALIZED
                EXTEND
                BZF             +2
                CS              BIT4                            # SEND IMU ALARM CODE 210
                AD              OCT220                          # SEND REFSMM ALARM
                TC              VARALARM

                TC              GOTOPOOH

R02ZERO         TC              UPFLAG
## Page 1323
                ADRES           IMUSE
                TCF             SWRETURN
OCT220          OCT             220

## Page 1324
# PROGRAM DESCRIPTION   P06   10 FEB 67

# TRANSFER THE ISS/CMC FROM THE OPERATE TO THE STANDBY CONDITION.

# THE NORMAL CONDITION OF READINESS OF THE GNCS WHEN NOT IN USE IS STANDBY. IN THIS CONDITION THE IMU
# HEATER POWER IS ON. THE IMU OPERATE POWER IS OFF. THE COMPUTER POWER IS ON. THE OPTICS POWER IS OFF.  THE
# CMC  STANDBY ON THE MAIN AND LEB DISKYS IS ON.

# CALLING SEQUENCE:
#           ASTRONAUT REQUEST THROUGH DSKY  V37E 06E.

# SUBROUTINES CALLED:
#          GOPERF1
#          BANKCALL
#          FLAGDOWN

## Page 1325
# PRESTAND PREPARES FOR STANDBY BY SNAPSHOTTING THE SCALER AND TIME1 TIME2
# THE LOW 5 BITS OF THE SCALER ARE INSPECTED TO INSURE COMPATABILITY
# BETWEEN THE SCALER READING AND THE TIME1 TIME2 READING.

                SETLOC          P05P06
                BANK

                EBANK=          TIME2SAV
                COUNT*          $$/P06

P06             TC              UPFLAG                          # SET NODOV37 BIT
                ADRES           NODOFLAG

PRESTAND        INHINT
                EXTEND
                DCA             TIME2                           # SNAPSHOT TIME1 TIME2
                DXCH            TIME2SAV
                TC              SCALPREP
                TC              PRESTAND                        # T1,T2,SCALER NOT COMPATIBLE
                DXCH            MPAC                            # T1,T2 AND SCALER OK
                DXCH            SCALSAVE                        # STORE SCALER
                INHINT
                TC              BANKCALL
                CADR            RNDREFDR                        # REFSMM, DRIFT, TRACK FLAGS DOWN

                TC              DOWNFLAG
                ADRES           IMUSE                           # IMUSE DOWN
                TC              DOWNFLAG
                ADRES           RNDVZFLG                        # RNDVZFLG DOWN

                CAF             BIT11
                EXTEND
                WOR             CHAN13                          # SET STANDBY ENABLE BIT

                TC              PHASCHNG                        # SET RESTART TO POSTAND WHEN STANDBY
                OCT             07024                           #   RECOVERS
                OCT             20000
                EBANK=          SCALSAVE
                2CADR           POSTAND

                CAF             OCT62
                TC              BANKCALL
                CADR            GOPERF1
                TCF             -3
                TCF             -4
                TCF             -5

OCT62           EQUALS          .5SEC                           # DEC 50 = OCT 62

# THE LOW 5 BITS OF THE SCALER READS 10000 FOR THE FIRST INTERVAL AFTER A
## Page 1326
# T1 INCREMENT. IF SCALPREP DETECTS THIS INTERVAL THE T1,T2 AND SCALER
# DATA ARE NOT COMPATABLE AND RETURN IS TO L+1 FOR ANOTHER READING OF THE
# DATA. OTHERWISE, THE RETURN IS TO L+2 TO PROCEED. ROUTINE ALSO PREPARES
# THE SCALER READING FOR COMPUTATION OF THE INCREMENT TO UPDATE T1T2. (THE
# 10 MS BIT (BIT 6) OF THE SCALER IS INCREMENTED 5 MS OUT OF PHASE FROM
# T1.) ADDITION OF 5 MS (BIT 5) TO THE SCALER READING HAS THE EFFECT OF
# ADJUSTING BIT 6 IN THE SCALER TO BE IN PHASE WITH BIT 1 OF T1. THE LOW 5
# BITS OF THE SCALER READING ARE THEN SET TO ZERO, TO TRUNCATE THE SCALER
# DATA TO 10 MS. RESULTS ARE STORED IN MPAC, +1.

SCALPREP        EXTEND
                QXCH            MPAC            +2
                TC              FINETIME        +1
                RELINT
                DXCH            MPAC
                CA              BIT5                            # ADD 5 MS TO THE SCALER READING.
                TS              L
                CA              ZERO
                DAS             MPAC
                CS              LOW5                            # SET LOW 5 BITS OF (SCALER+5MS) TO ZERO
                MASK            MPAC            +1              # AND STORE RESULTS IN MPAC,+1.
                XCH             MPAC            +1
                MASK            LOW5                            # TEST LOW 5 BITS OF SCALER FOR THE FIRST
                                                                # INTERVAL AFTER THE T1 INCREMENT
                                                                # (NOW = 00000, SINCE BIT 5 ADDED).
                CCS             A                               # IS IT 1ST INTERVAL AFTER T1 INCREMENT
                INCR            MPAC            +2              # NO
                TC              MPAC            +2              # YES

# POSTAND RECOVERS TIME AFTER STANDBY.THE SCALER IS SNAPSHOTTED AND THE
# TIME1 TIME2 COUNTER IS SET TO ZERO. THE LOW 5 BITS OF THE SCALER ARE
# INSPECTED TO INSURE COMPATABILITY BETWEEN THE SCALER READING AND THE
# CLEARING OF THE TIME COUNTER. IT THEN COMPUTES THE DIFFERENCE IN SCALER
# VALUES (IN DP) AND ADDS THIS TO THE PREVIOUSLY SNAPSHOTTED VALUES OF
# TIME1 TIME2 AND PLACES THIS NEW TIME INTO THE TIME1 TIME2 COUNTER.

                COUNT*          $$/P05

POSTAND         CS              BIT11                           # RECOVER TIME AFTER STANDBY.
                EXTEND
                WAND            CHAN13                          # CLEAR STANDBY ENABLE BIT
                INHINT
                CA              ZERO
                TS              L
                DXCH            TIME2                           # CLEAR TIME1TIME2
                TC              SCALPREP                        # STORE SCALER IN MPAC, MPAC+1
                TC              POSTAND         +3              # T1,T2,SCALER NOT COMPATIBLE
                EXTEND                                          # T1,T2 AND SCALER OK
                DCS             SCALSAVE
                DAS             MPAC                            # FORM DP DIFFERENCE OF POSTSTANDBY SCALER
## Page 1327
                CAF             BIT10                           # MINUS PRESTANDBY SCALER AND SHIFT RIGHT
                TC              SHORTMP                         # 5 TO ALIGN BITS WITH TIME1 TIME2.
                CAF             ZERO
                TS              MPAC            +2              # NEEDED FOR TP AGREE
                TC              TPAGREE                         # MAKE DP DIFF AGREE
                CCS             MPAC
                TC              POSTCOM                         # IF DP DIFF NET +, NO SCALER OVERFLOW
                TC              POSTCOM                         # BETWEEN PRE AND POST STANDBY.
                TC              +1                              # IF DP DIFF NET -, SCALER OVERFLOWED.  ADD
                CAF             BIT10                           # BIT 10 TO HIGH DIFF TO CORRECT.
                ADS             MPAC
POSTCOM         EXTEND                                          # C(MPAC,+1) IS MAGNITUDE OF DELTA SCALER.
                DCA             TIME2SAV                        # PRESTANDBY TIME1TIME2
                DAS             MPAC
                TC              TPAGREE                         # FORCE SIGN AGREEMENT
                DXCH            MPAC                            # UPDATED VALUE FOR T1,T2.
                DAS             TIME2                           # LOAD UPDATED VALUE INTO T1,T2, WITH
                TC              DOWNFLAG                        # CLEAR NODOFLAG
                ADRES           NODOFLAG

                TC              GOTOPOOH
<|MERGE_RESOLUTION|>--- conflicted
+++ resolved
@@ -15,12 +15,9 @@
 ## Mod history: 2017-01-22 MAS  Created from Luminary 99.
 ##              2017-01-28 RSB Comment-text fixes identified for Luminary 69.
 ##              2017-02-07 RRB  Updated for Luminary 116.
-<<<<<<< HEAD
 ##              2017-03-13 HG   Fix value  OCT 1210 --> OCT 31210
-=======
 ##		2017-03-13 RSB	Proofed comment text via 3-way diff vs
 ##				Luminary 99 and 131.
->>>>>>> e661f1ea
 
 ## Page 1299
                 BLOCK           02
