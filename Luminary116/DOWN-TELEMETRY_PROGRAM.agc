--- conflicted
+++ resolved
@@ -14,20 +14,13 @@
 ## Website:     www.ibiblio.org/apollo/index.html
 ## Mod history: 2017-01-22 MAS  Created from Luminary 99.
 ##              2017-01-31 RRB  Updated for Luminary 116.
-<<<<<<< HEAD
-##              2017-03-17 HG   Fix operand O13QSAV  --> C13QSAV
-##                                          C13QSAV  --> C13STALL  
-##		2017-03-13 RSB	Proofed comment text via 3-way diff vs
-##				Luminary 99 and 132.
-##		2017-03-15 RSB	Comment-text fixes identified in 5-way
-##				side-by-side diff of Luminary 69/99/116/131/210.
-=======
 ##              2017-03-07 HG   Fix operand O13QSAV  --> C13QSAV
 ##                                          C13QSAV  --> C13STALL
-##              2017-03-12 HG   Fix operand DNTMGCTC --> DNTMGOTO
 ##              2017-03-13 RSB  Proofed comment text via 3-way diff vs
 ##                              Luminary 99 and 132.
->>>>>>> e77f18a5
+##              2017-03-15 RSB  Comment-text fixes identified in 5-way
+##                              side-by-side diff of Luminary 69/99/116/131/210.
+##              2017-03-19 HG   Fix operand DNTMGCTC --> DNTMGOTO
 
 ## Page 980
 # PROGRAM NAME- DOWN TELEMETRY PROGRAM
@@ -183,13 +176,8 @@
 
 DNPHASE1        CA              NEGONE                          # INITIALIZE ALL CONTROL WORDS
                 TS              SUBLIST                         # WORDS TO MINUS ONE
-<<<<<<< HEAD
-                TS              DNECADR                         
+                TS              DNECADR
                 CA              LDNPHAS2                        # SET DNTMGOTO =O ALL SUBSEQUENT DOWNRUPTS
-=======
-                TS              DNECADR
-                CA              LDNPHAS2                        # SET DNTMGOTO = 0 ALL SUBSEQUENT DOWNRUPTS
->>>>>>> e77f18a5
                 TS              DNTMGOTO                        # GO TO DNPHASE2
                 TCF             NEWLIST
 DNPHASE2        CCS             DNECADR                         # SENDING OF DATA IN PROGRESS
