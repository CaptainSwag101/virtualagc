### FILE="Main.annotation"
## Copyright:   Public domain.
## Filename:    INTEGRATION_INITIALIZATION.agc
## Purpose:     A section of Luminary revision 116.
##              It is part of the source code for the Lunar Module's (LM)
##              Apollo Guidance Computer (AGC) for Apollo 12.
##              This file is intended to be a faithful transcription, except
##              that the code format has been changed to conform to the
##              requirements of the yaYUL assembler rather than the
##              original YUL assembler.
## Reference:   pp. 1196-1217
## Assembler:   yaYUL
## Contact:     Ron Burkey <info@sandroid.org>.
## Website:     www.ibiblio.org/apollo/index.html
## Mod history: 2017-01-22 MAS  Created from Luminary 99.
##              2017-03-01 RRB  Updated for Luminary 116.
##              2017-03-09 HG   Fix interpretive opcode   BCN  --> BON
<<<<<<< HEAD
##                                               operand POOFLAG  --> POOHFLAG
##              2017-03-13 HG   Fix missing operator and operand  SET POOHFLAG
=======
##                                               operand POOFLAG  --> POOHFLAG                                     
##		2017-03-13 RSB	Proofed comment text via 3-way diff vs
##				Luminary 99 and 131.
>>>>>>> e661f1ea

## Page 1196
# 1.0 INTRODUCTION
# ----------------

# FROM A USERS POINT OF VIEW, ORBITAL INTEGRATION IS ESSENTIALLY THE SAME AS THE 278 INTEGRATION
# PROGRAM. THE SAME ENTRANCES TO THE PROGRAM WILL BE MAINTAINED, THE SAME STALLING ROUTINE WILL BE USED AND
# OUTPUT WILL STILL BE VIA THE PUSHLIST. THE PRIMARY DIFFERENCES TO A USER INVOLVE THE ADDED CAPABILITY OF
# TERMINATING INTEGRATION AT A SPECIFIC FINAL RADIUS AND THE DIFFERENCE IN STATE VECTOR SCALING INSIDE AND OUT-
# SIDE THE LUNAR SPHERE OF INFLUENCE.

# IN ORDER TO MAKE THE CSM(LEM)PREC AND CSM(LEM)CONIC ENTRANCES SIMILAR TO FLIGHT 278, THE INTEGRATION PROGRAM
# WILL ITSELF SET THE FINAL RADIUS (RFINAL) TO 0 SO THAT REACHING THE DESIRED TIME ONLY WILL TERMINATE
# INTEGRATION. THE DP REGISTER RFINAL MUST BE SET BY USERS OF INTEGRVS AND INTEGRV, AND MUST BE DONE AFTER THE
# CALL TC INTSTALL.

# WHEN THE LM IS ON THE LUNAR SURFACE (INDICATED BY LUNAR SURFACE FLAG SET) CALLS TO LEMCONIC, LEMPREC, AND
# INTEGRV WITH VINFLAG = 0 WILL RESULT IN THE USE OF THE PLANETARY INERTIAL ORIENTATION SUBROUTINES TO PROVIDE
# BOTH THE LMS POSITION AND VELOCITY IN THE REFERENCE COORDINATE SYSTEM.
# THE PROGRAM WILL PROVIDE OUTPUT AS IF INTEGRATION WAS USED. THAT IS, THE PUSHLIST WILL BE SET AS NOTED BELOW AND
# THE PERMANENT STATE VECTOR UPDATED WHEN SPECIFIED BY AN INTEGRV CALL.

# USERS OF INTEGRVS DESIRING INTEGRATION (INTYPFLG = 0) SHOULD NOTE THAT THE OBLATENESS PERTURBATION COMPUTATION
# IN LUNAR ORBIT IS TIME DEPENDENT. THEREFORE, THE USER SHOULD SUPPLY AN INITIAL STATE VECTOR VALID AT SOME REAL
# TIME AND THE DESIRED TIME (TDEC1) ALSO AT SOME REAL TIME. FOR CONIC ,,INTEGRATION,, THE USER MAY STILL USE ZERO
# AS THE INITIAL TIME AND DELTA TIME AS THE DESIRED TIME.

# 2.0 GENERAL DESCRIPTION
# -----------------------

# THE INTEGRATION PROGRAM OPERATES AS A CLOSED INTERPRETIVE SUBROUTINE AND PERFORMS THESE FUNCTIONS---
#    1) INTEGRATES (PRECISION OR CONIC) EITHER CSM OR LM STATE VECTOR
#    2) INTEGRATES THE W-MATRIX
#    3) PERMANENT OR TEMPORARY UPDATE OF THE STATE VECTOR

# THERE ARE SIX ENTRANCES TO THE INTEGRATION PROGRAM. FOUR OF THESE (CSMPREC, LEMPREC, CSMCONIC, LEMCONIC) SET
# ALL THE FLAGS REQUIRED IN THE INTEGRATION PROGRAM ITSELF TO CAUSE THE PRECISION OR CONIC INTEGRATION (KEPLER) OF
# THE LM OR CSM STATE VECTOR, AS THE NAMES SUGGEST. ONE ENTRANCE (INTEGRVS) PERMITS THE CALLING PROGRAM TO
# PROVIDE A STATE VECTOR TO BE INTEGRATED. THE CALLING PROGRAM MUST SET THE FLAGS INDICATING (1) PRECISION OR
# CONIC INTEGRATION, (2) IN OR OUT OF LUNAR SPHERE, (3) MIDCOURSE OR NOT, AND THE INTEGRATION PROGRAM COMPLETES
# THE FLAG SETTING TO BYPASS W-MATRIX INTEGRATION. THE LAST ENTRANCE (INTEGRV, USED IN GENERAL BY THE
# NAVIGATION PROGRAMS) PERMITS THE CALLER TO SET FIVE FLAGS (NOT MOONFLAG OR MIDFLAG) BUT NOT TO INPUT A STATE
# VECTOR. ANY PROGRAM WHICH CALLS INTEGRVS OR INTEGRV MUST CALL INTSTALL BEFORE IT SETS THE INTEGRATION FLAGS
# AND/OR STATE VECTOR.

# THREE SETS OF 42 REGISTERS AND 2 FLAGS ARE USED FOR THE STATE VECTORS. TWO SETS, WHICH MAY NOT BE OVERLAYED, ARE
# USED FOR THE PERMANENT STATE VECTORS FOR THE CSM AND LM. THE THIRD SET, WHICH MAY BE OVERLAYED WHEN INTEGRATION
# IS NOT BEING DONE, IS USED IN THE COMPUTATIONS.

# THE PERMANENT STATE VECTORS WILL BE PERIODICALLY UPDATED SO THAT THE VECTORS WILL NOT BE OLDER THAN 4 TIMESTEPS.
# THE PERMANENT STATE VECTORS WILL ALSO BE UPDATED WHENEVER THE W-MATRIX IS INTEGRATED OR WHEN A CALLER OF INTEGRV
# SETS STATEFLG (THE NAVIGATION PROGRAMS P20, P22.)

## Page 1197
# APPENDIX B OF THE USERS GUIDE LISTS THE STATE VECTOR QUANTITIES.

# 2.1 RESTARTS

# PHASE CHANGES WILL BE MADE IN THE INTEGRATION PROGRAM ONLY FOR THE INTEGRV ENTRANCE (I.E., WHEN THE W-MATRIX IS
# INTEGRATED OR PERMANENT STATE VECTOR IS UPDATED.) THE GROUP NUMBER USED WILL BE THAT FOR THE P20-25 PROGRAMS
# (I.E., GROUP2) SINCE THE INTEGRV ENTRANCE WILL ONLY BE USED BY THESE PROGRAMS. IF A RESTART OCCURS DURING AN
# INTEGRATION OF THE STATE VECTOR ONLY, THE RECOVERY WILL BE TO THE LAST PHASE IN THE CALLING PROGRAM. CALLING
# PROGRAMS WHICH USE THE INTEGRV OR INTEGRVS ENTRANCE OF INTEGRATION SHOULD ENSURE THAT IF PHASE CHANGING IS DONE
# THAT IT IS PRIOR TO SETTING THE INTEGRATION INPUTS IN THE PUSHLIST.
# THIS IS BECAUSE THE PUSHLIST IS LOST DURING A RESTART.

# 2.2 SCALING

# THE INTEGRATION ROUTINE WILL MAINTAIN THE PERMANENT MEMORY STATE VECTORS IN THE SCALING AND UNITS DEFINED IN
# APPENDIX B OF THE USERS GUIDE. THE SCALING OF THE OUTPUT POSITION VECTOR DEPENDS ON THE ORIGIN OF THE COORDINATE
# SYSTEM AT THE DESIRED INTEGRATION TIME. THE COORDINATE SYSTEM TRANSFORMATION WILL BE DONE AUTOMATICALLY ON
# MULTIPLE TIMESTEP ENCKE INTEGRATION ONLY. THUS IT IS POSSIBLE TO HAVE OUTPUT FROM SUCCESSIVE INTEGRATIONS IN
# DIFFERENT SCALING.
# HOWEVER, RATT, VATT WILL ALWAYS BE SCALED THE SAME.

# 3.0 INPUT/OUTPUT
# ----------------

# PROGRAM INPUTS ARE THE FLAGS DESCRIBED IN APPENDIX A AND THE PERMANENT STATE VECTOR QUANTITIES DESCRIBED IN AP-
# PENDIX B OF THE USERS GUIDE, PLUS THE DESIRED TIME TO INTEGRATE TO IN TDEC1 (A PUSH LIST LOCATION).
# FOR INTEGRVS, THE RCV,VCV, TET OF THE TEMPORARY STATE VECTOR MUST BE SET, PLUS MOONFLAG AND MIDFLAG

# FOR SIMULATION THE FOLLOWING QUANTITIES MUST BE PRESET ---
#                                                            EARTH   MOON
#                                                             29      27
#    RRECTCSM(LEM)  - RECTIFIED POSITION VECTOR      METERS  2       2

#                                                             7       5
#    VRECTCSM(LEM)  - RECTIFIED VELOCITY VECTOR      M/CSEC  2       2

#                                                             28      28
#    TETCSM(LEM)    - TIME STATE VECTOR IS VALID     CSEC    2       2
#                     CUSTOMARILY 0, BUT NOTE LUNAR
#                     ORBIT DEPENDENCE ON REAL TIME.

#                                                             22      18
#    DELTAVCSM(LEM) - POSITION DEVIATION             METERS  2       2
#                     0 IF TCCSM(LEM) = 0

#                                                             3       -1
#    NUVCSM(LEM)    - VELOCITY DEVIATION             M/CSEC  2       2
#                     0 IF TCCSM(LEM) = 0
## Page 1198
#                                                             29      27
#    RCVCSM(LEM)    - CONIC POSITION                 METERS  2       2
#                     EQUALS RRECTCSM(LEM) IF
#                     TCCSM(LEM) = 0

#                                                             7       5
#    VCVCSM(LEM)    - CONIC VELOCITY                 M/CSEC  2       2
#                     EQUALS VRECTCSM(LEM) IF
#                     TCCSM(LEM) = 0

#                                                             28      28
#    TCCSM(LEM)     - TIME SINCE RECTIFICATION       CSECS   2       2
#                     CUSTOMARILY 0

#                                                      1/2    17      16
#    XKEPCSM(LEM)   - ROOT OF KEPLERS EQUATION       M       2       2
#                     0 IF TCCSM(LEM) = 0

#    CMOONFLG       - PERMANENT FLAGS CORRESPONDING          0       0
#    CMIDFLAG         TO MOONFLAG AND MIDFLAG                0,1     0,1
#    LMOONFLG         C = CSM, L = LM                        0       0
#    LMIDFLG                                                 0,1     0,1

#    SURFFLAG       - LUNAR SURFACE FLAG                     0,1     0,1

# IN ADDITION, IF (L)CMIDFLAG IS SET, THE INITIAL INPUT VALUES FOR LUNAR
# SOLAR EPHEMERIDES SUBROUTINE AND PLANETARY INERTIAL ORIENTATION SUB-
# ROUTINE MUST BE PRESET.

# OUTPUT
# AFTER EVERY CALL TO INTEGRATION
#                                                            EARTH   MOON
#                                                             29      29
#     0D   RATT   POSITION                           METERS  2       2

#                                                             7       7
#     6D   VATT   VELOCITY                           M/CSEC  2       2

#                                                             28      28
#    12D   TAT    TIME                                       2       2

#                                                             29      27
#    14D   RATT1  POSITION                           METERS  2       2

#                                                             7       5
#    20D   VATT1  VELOCITY                           M/CSEC  2       2

#                                                     3   2   36      30
#    26D   MU(P)  MU                                 M /CS   2       2

#    X1           MUTABLE ENTRY                              -2      -10D

#    X2           COORDINT
#    X2           COORDINATE SYSTEM ORIGEN                   0       2
#                 (THIS, NOT MOONFLAG, SHOULD BE
## Page 1199
#                 USED TO DETERMINE ORIGIN.)

# IN ADDITION TO THE ABOVE, THE PERMANENT STATE VECTOR IS UPDATED WHENEVER
# STATEFLG WAS SET AND WHENEVER A W-MATRIX IS TO BE INTEGRATED. THE PUSH
# COUNTER IS SET TO 0 AND OVERFLOW IS CLEARED BEFORE RETURNING TO THE
# CALLING PROGRAM.

# 4.0 CALLING SEQUENCES AND SAMPLE CODE
# -------------------------------------

#     A) PRECISION ORBITAL INTEGRATION. CSMPREC, LEMPREC ENTRANCES
#           L-X    STORE TIME TO 95T5791T5 T  95 PUS   L9ST (T4531)
#           L      CALL
#           L+1           CSMPREC (OR LEMPREC)
#           L+2    RETURN
#        INPUT                                                         28
#           TDEC1 (PD 32D) TIME TO INTEGRATE TO...CENTISECONDS SCALED 2
#        OUTPUT
#           THE DATA LISTED IN SECTION 3.0 PLUS
#           RQVV   POSITION VECTOR OF VEHICLE WITH RESPECT TO SECONDARY
#           BODY... METERS B-29 ONLY IF MIDFLAG = DIM0FLAG = 1
#     B) CONIC INTEGRATION.  CSMCONIC, LEMCONIC ENTRANCES
#           L-X    STORE TIME IN PUSH LIST (TDEC1)
#           L      CALL
#           L+1           CSMCONIC (OR LEMCONIC)
#        INPUT/OUTPUT
#           SAME AS PRECISION INTEGRATION, EXCEPT RQVV NOT SET
#     C) INTEGRATE GIVEN STATE VECTOR. INTEGRVS ENTRANCE
#                  CALL
#                         INTSTALL
#                  VLOAD
#                         POSITION VECTOR
#                  STOVL  RCV
#                         VELOCITY VECTOR
#                  STODL  VCV
#                         TIME STATE VECTOR VALID
#                  STODL  TET
#                         FINAL RADIUS
#                  STORE  RFINAL
#                  SET(CLEAR)  SET(CLEAR)
#                              INTYPFLAG
#                              MOONFLAG
#                  SET(CLEAR)  DLOAD
#                              DESIRED TIME
#                  STCALL      TDEC1
#                              INTEGRVS
#        INPUT
#           RCV    POSITION VECTOR                   METERS
#           VCV    VELOCITY VECTOR                   M/CSEC
#           TET    TIME OF STATE VECTOR (MAY = 0)    CSEC B-28
## Page 1200
#           TDEC1  TIME TO INTEGRATE TO             CSEC B-28 (PD 32D)
#                  (MAY BE INCREMENT IF TET=0)
#        OUTPUT
#           SAME AS FOR PRECISION OR CONIC INTEGRATION,
#           DEPENDING ON INTYPFLG.
#    D) INTEGRATE STATE VECTOR.  INTGRV ENTRANCE
#          L-X    STORE TIME IN PUSH LIST (TDEC1) (MAY BE DONE AFTER CALL TO INTSTALL)
#          L-8    CALL
#          L-7
#          L-6    SET(CLEAR) SET(CLEAR)
#          L-5               VINTFLAG   1=CSM, 0=LM
#          L-4               INTYPFLAG  1=CONIC, 0=PRECISION
#          L-3    SET(CLEAR) SET(CLEAR)
#          L-2               DIM0FLAG   1=W-MATRIX, 0=NO W-MATRIX
#          L-1               D6OR9FLG   1=9X9, 0=6X6
#          L      SET        DLOAD
#          L+1               STATEFLG   DESIRE PERMANENT UPDATE
#          L+2               FINAL RAD. OF STATE VECTOR
#          L+3    STCALL     RFINAL
#          L+4               INTEGRV
#          L      CALL                  NORMAL USE-- WILL UPDATE STATE
#          L+1               INTEGRV    VECTOR IF DIM0FLAG=1.(STATEFLG IS
#          L+2    RETURN                ALWAYS RESET IN INTEGRATION AFTER
#                                       IT IS USED.)
#       INPUT
#          TDEC1 (PD 32D) TIME TO INTEGRATE TO    CSEC B-28
#       OUTPUT
#          SAME AS FOR PRECISION OR CONIC INTEGRATION
#       THE PROGRAM WILL SET MOONFLAG, MIDFLAG DEPENDING ON
#       THE PERMANENT STATE VECTOR REPRESENTATION.

                BANK            11
                SETLOC          INTINIT
                BANK
                EBANK=          RRECTCSM
                COUNT*          $$/INTIN
STATEINT        TC              PHASCHNG
                OCT             00052
                CAF             PRIO5
                TC              FINDVAC
                EBANK=          RRECTCSM
                2CADR           STATINT1

                TC              TASKOVER
STATINT1        TC              INTPRET
                BON             RTB
                                QUITFLAG                        # KILL INTEGRATION UNTIL NEXT P00.
                                NOINT
                                LOADTIME
                STORE           TDEC1
## Page 1201
                CALL
                                INTSTALL
                SET             CALL
                                NODOFLAG
                                SETIFLGS
                SET     GOTO
                                POOHFLAG
                                STATEUP
600SECS         2DEC            60000

ENDINT          CLEAR           EXIT
                                STATEFLG
                TC              PHASCHNG
                OCT             20032
                EXTEND
                DCA             600SECS
                TC              LONGCALL
                EBANK=          RRECTHIS
                2CADR           STATEINT

                TC              ENDOFJOB
SETIFLGS        SET             CLEAR
                                STATEFLG
                                INTYPFLG
                CLEAR           CLEAR
                                DIM0FLAG
                                D6OR9FLG
                RVQ
NOINT           EXIT
                TC              PHASCHNG
                OCT             00002

                TC              DOWNFLAG
                ADRES           QUITFLAG
                TC              ENDOFJOB

# ATOPCSM TRANSFERS RRECT TO RRECT +41 TO RRECTCSM TO RRECTCSM +41

# CALLING SEQUENCE
#    L   CALL
#    L+1       ATOPCSM

# NORMAL EXIT AT L+2

ATOPCSM         STQ             RTB
                                S2
                                MOVEACSM
                SET             CALL
                                CMOONFLG
                                SVDWN1
## Page 1202
                BON             CLRGO
                                MOONFLAG
                                S2
                                CMOONFLG
                                S2
MOVEACSM        TC              SETBANK
                TS              DIFEQCNT                        # INITIALIZE INDEX
                INDEX           DIFEQCNT
                CA              RRECT
                INDEX           DIFEQCNT
                TS              RRECTCSM
                CCS             DIFEQCNT                        # IS TRANSFER COMPLETE
                TCF             MOVEACSM        +1              # NO-LOOP
                TC              DANZIG                          # COMPLETE - RETURN

# PTOACSM TRANSFERS RRECTCSM TO RRECTCSM +41 TO RRECT TO RRECT +41

# CALLING SEQUENCE
#    L   CALL
#             PTOACSM

# NORMAL EXIT AT L+2

PTOACSM         RTB             BON
                                MOVEPCSM
                                CMOONFLG
                                SETMOON
CLRMOON         CLEAR           SSP
                                MOONFLAG
                                PBODY
                                0
                RVQ
SETMOON         SET             SSP
                                MOONFLAG
                                PBODY
                                2
                RVQ
MOVEPCSM        TC              SETBANK
                TS              DIFEQCNT
                INDEX           DIFEQCNT
                CA              RRECTCSM
                INDEX           DIFEQCNT
                TS              RRECT
                CCS             DIFEQCNT
                TCF             MOVEPCSM        +1
                TC              DANZIG

# ATOPLEM TRANSFERS RRECT TO RRECT +41 TO RRECTLEM TO RRECTLEM +41
## Page 1203
ATOPLEM         STQ             RTB
                                S2
                                MOVEALEM
                SET             CALL
                                LMOONFLG
                                SVDWN2
                BON             CLRGO
                                MOONFLAG
                                S2
                                LMOONFLG
                                S2
MOVEALEM        TC              SETBANK
                TS              DIFEQCNT
                INDEX           DIFEQCNT
                CA              RRECT
                INDEX           DIFEQCNT
                TS              RRECTLEM
                CCS             DIFEQCNT
                TCF             MOVEALEM        +1
                TC              DANZIG

# PTOALEM TRANSFERS RRECTLEM TO RRECTLEM +41 TO RRECT TO RRECT +41

PTOALEM         BON             RTB
                                SURFFLAG
                                USEPIOS
                                MOVEPLEM
                BON             GOTO
                                LMOONFLG
                                SETMOON
                                CLRMOON
MOVEPLEM        TC              SETBANK
                TS              DIFEQCNT
                INDEX           DIFEQCNT
                CA              RRECTLEM
                INDEX           DIFEQCNT
                TS              RRECT
                CCS             DIFEQCNT
                TCF             MOVEPLEM        +1
                TC              DANZIG

USEPIOS         SETPD           VLOAD
                                0
                                RLS
                PDDL            PUSH
                                TDEC1
                STODL           TET
                                5/8
## Page 1204
                CALL
                                RP-TO-R
                STOVL           RCV
                                ZUNIT
                STODL           0D
                                TET
                STODL           6D
                                5/8
                SET             CALL                            # NEEDED FOR SETTING X1 ON EXIT
                                MOONFLAG
                                RP-TO-R
                VXV             VXSC
                                RCV
                                OMEGMOON
                STOVL           VCV
                                ZEROVEC
                STORE           TDELTAV
                AXT,2           SXA,2
                                2
                                PBODY
                STCALL          TNUV
                                A-PCHK
SETBANK         CAF             INTBANK
                TS              BBANK
                CAF             FORTYONE
                TC              Q
                EBANK=          RRECTCSM
INTBANK         BBCON           INTEGRV

# SPECIAL PURPOSE ENTRIES TO ORBITAL INTEGRATION. THESE ROUTINES PROVIDE ENTRANCES TO INTEGRATION WITH
# APPROPRIATE SWITCHES SET OR CLEARED FOR THE DESIRED INTEGRATION.

# CSMPREC AND LEMPREC PERFORM ORBIT INTEGRATION BY THE ENCKE METHOD TO THE TIME INDICATED IN TDEC1
# ACCELERATIONS DUE TO OBLATENESS ARE INCLUDED. NO W-MATRIX INT. IS DONE.
# THE PERMANENT STATE VECTOR IS NOT UPDATED.
# CSMCONIC AND LEMCONIC PERFORM ORBIT INTEG. BY KEPLERS METHOD TO THE TIME INDICATED IN TDEC1
# NO DISTURBING ACCELERATIONS ARE INCLUDED. IN THE PROGRAM FLOW THE GIVEN
# STATE VECTOR IS RECTIFIED BEFORE SOLUTION OF KEPLERS EQUATION

# THE ROUTINES ASSUME THAT THE CSM (LEM) STATE VECTOR IN P-MEM IS VALID.
# SWITCHES SET PRIOR TO ENTRY TO THE MAIN INTEG. PROG ARE AS FOLLOWS
#             CSMPREC  CSMCONIC   LEMPREC  LEMCONIC
# VINTFLAG     SET       SET       CLEAR    CLEAR
# INTYPFLG     CLEAR     SET       CLEAR    SET
# DIM0FLAG     CLEAR     CLEAR     CLEAR    CLEAR

# CALLING SEQUENCE
#    L-X  STORE TDEC1
## Page 1205
#    L    CALL        (STCALL TDEC1)
#    L+1          CSMPREC (CSMCONIC, LEMPREC, LEMCONIC)

#  NORMAL EXIT TO L+2

# SUBROUTINES CALLED
#   INTEGRV1
#   PRECOUT FOR CSMPREC AND LEMPREC
#   CONICOUT FOR CSMCONIC AND LEMCONIC

# OUTPUT - SEE PAGE 2 OF THIS LOG SECTION
# INPUT
#  TDEC1   TIME TO INTEGRATE TO.  CSECS B-28

CSMPREC         STQ             CALL
                                X1
                                INTSTALL
                SXA,1           SET
                                IRETURN
                                VINTFLAG

IFLAGP          SET             CLEAR
                                PRECIFLG
                                DIM0FLAG
                CLRGO
                                INTYPFLG
                                INTEGRV1
LEMPREC         STQ             CALL
                                X1
                                INTSTALL
                SXA,1           CLRGO
                                IRETURN
                                VINTFLAG
                                IFLAGP

CSMCONIC        STQ             CALL
                                X1
                                INTSTALL
                SXA,1           SET
                                IRETURN
                                VINTFLAG
IFLAGC          CLEAR           SETGO
                                DIM0FLAG
                                INTYPFLG
                                INTEGRV1
LEMCONIC        STQ             CALL
                                X1
                                INTSTALL
                SXA,1           CLRGO
## Page 1215
                                IRETURN
                                VINTFLAG
                                IFLAGC

INTEGRVS        SET             SSP
                                PRECIFLG
                                PBODY
                                0
                BOF             SSP
                                MOONFLAG
                                +3
                                PBODY
                                2
                STQ             VLOAD
                                IRETURN
                                ZEROVEC
                STORE           TDELTAV
                STCALL          TNUV
                                RECTIFY
                CLEAR           SET
                                DIM0FLAG
                                NEWIFLG
                SETGO
                                RPQFLAG
                                ALOADED

# INTEGRV IS AN ENTRY TO ORBIT INTEGRATION WHICH PERMITS THE CALLER,
# NORMALLY THE NAVIGATION PROGRAM, TO SET THE INTEG. FLAGS. THE ROUTINE
# IS ENTERED AT INTEGRV1 BY CSMPREC ET.AL. AND AT ALOADED BY INTEGRVS.
# THE ROUTINE SETS UP A-MEMORY IF ENTERED AT INTEGRV,1 AND SETS THE INTEG.
# PROGRAM FOR PRECISION OR CONIC

# THE CALLER MUST FIRST CALL INTSTALL TO CHECK IF INTEG. IS IN USE BEFORE
# SETTING ANY FLAGS.
# THE FLAGS WHICH SHOULD BE SET OR CLEARED ARE
#   VINTFLAG    (IGNORED WHEN ENTERED FROM INTEGRVS)
#   INTYPFLG
#   DIM0FLAG
#   D6OR9FLG

# CALLING SEQUENCE
#   L-X    CALL
#   L-Y          INTSTALL
#   L-1    SET OR CLEAR ALL FOUR FLAGS. ALSO CAN SET STATEFLG IF DESIRED
#          AND DIM0FLAG IS CLEAR.
#   L      CALL
#   L+1           INTEGRV

# INITIALIZATION
#   FLAGS AS ABOVE
#   STORE TIME TO INTEGRATE TO IN TDEC1

# OUTPUT
#   RATT   AS
## Page 1216
#   VATT   DEFINED
#   TAT            BEFORE

INTEGRV         STQ
                                IRETURN
INTEGRV1        SET             SET
                                RPQFLAG
                                NEWIFLG
INTEGRV2        SSP
                                QPRET
                                ALOADED
                BON             GOTO
                                VINTFLAG
                                PTOACSM
                                PTOALEM
ALOADED         DLOAD
                                TDEC1
                STORE           TDEC
                BOFF            GOTO
                                INTYPFLG
                                TESTLOOP
                                RVCON
A-PCHK          BOF             EXIT
                                STATEFLG
                                RECTOUT
                TC              PHASCHNG
                OCT             04022
                TC              UPFLAG                          # PHASE CHANGE HAS OCCURRED BETWEEN
                ADRES           REINTFLG                        # INTSTALL AND INTWAKE
                TC              INTPRET
                SSP
                                QPRET
                                PHEXIT
                BON             GOTO
                                VINTFLAG
                                ATOPCSM
                                ATOPLEM
PHEXIT          CALL
                                GRP2PC
RECTOUT         SETPD           CALL
                                0
                                RECTIFY
                VLOAD           VSL*
                                RRECT
                                0,2
                PDVL            VSL*                            # RATT TO PD0
                                VRECT
                                0,2
                PDDL            PDVL                            # VATT TO PD6   TAT TO PD12
## Page 1208
                                TET
                                RRECT
                PDVL            PDDL*
                                VRECT
                                MUEARTH,2
                PUSH            AXT,1
                DEC             -10
                BON             AXT,1
                                MOONFLAG
                                +2
                DEC             -2
INTEXIT         SETPD           BOV
                                0
                                +1
                CLEAR           CLEAR
                                AVEMIDSW                        # ALLOW UPDATE OF DOWNLINK STATE VECTOR
                                PRECIFLG
                CLEAR
                                STATEFLG
                SLOAD           EXIT
                                IRETURN
                CA              MPAC
                INDEX           FIXLOC
                TS              QPRET
                TC              INTWAKE

# RVCON SETS UP ORBIT INTEGRATION TO DO A CONIC SOLUTION FOR POSITION AND
# VELOCITY FOR THE INTERVAL (TET-TDEC)

RVCON           DLOAD           DSU
                                TDEC
                                TET
                STCALL          TAU.
                                RECTIFY
                CALL
                                KEPPREP
                DLOAD           DAD
                                TC
                                TET
                STCALL          TET
                                RECTOUT

## Page 1209
# TESTLOOP

TESTLOOP        BOF             CLRGO
                                QUITFLAG
                                +3
                                STATEFLG
                                INTEXIT                         # STOP INTEGRATION
 +3             SETPD           LXA,2
                                10D
                                PBODY
                VLOAD           ABVAL
                                RCV
                PUSH            CLEAR                           # RC TO 10D
                                MIDFLAG
                DSU*            BMN                             # MIDFLAG=0 IF R G.T. RMP
                                RME,2
                                +3
                SET
                                MIDFLAG
NORFINAL        DLOAD           DMP
                                10D
                                34D
                SR1R            DDV*
                                MUEARTH,2
                SQRT            DMP
                                .3D
                SR3             SR4                             # DT   IS TRUNCATED TO A MULTIPLE
                DLOAD           SL
                                MPAC
                                15D                             #      OF 128 CSECS.
                PUSH            BOV
                                MAXDT
                BDSU            BMN
                                DT/2MAX
                                MAXDT
DT/2COMP        DLOAD           DSU
                                TDEC
                                TET
                RTB             SL
                                SGNAGREE
                                8D
                STORE           DT/2                            # B-19
                BOV             ABS
                                GETMAXDT
                DSU             BMN                             # IS TIME TO INTEG. TO GR THAN MAXTIME
                                12D
                                P00HCHK
USEMAXDT        DLOAD           SIGN
                                12D
                                DT/2
## Page 1210
                STCALL          DT/2
                                P00HCHK
MAXDT           DLOAD           PDDL                            # EXCHANGE DT/2MAX WITH COMPUTED MAX.
                                DT/2MAX
                GOTO
                                DT/2COMP
GETMAXDT        RTB
                                SIGNMPAC
                STCALL          DT/2
                                USEMAXDT
P00HCHK         DLOAD           ABS
                                DT/2
                DSU             BMN
                                DT/2MIN
                                A-PCHK
                BOFF            BON                            # NO BACKWARDS INTEGRATION
                                POOHFLAG                       # WHEN IN POO
                                TIMESTEP
                                PRECIFLG
                                TIMESTEP
                DLOAD           DSU
                                DT/2
                                12D
                BMN             BOFCLR
                                A-PCHK
                                NEWIFLG
                                TIMESTEP
                DLOAD           DSU
                                TDEC
                                TET
                BMN                                             # NO BACKWARD INTEGRATION
                                INTEXIT
                PDDL            SR4
                                DT/2                            # IS 4(DT) LS (TDEC - TET)
                SR2R            BDSU                            # NO
                BMN             GOTO
                                INTEXIT
                                TIMESTEP
DT/2MIN         2DEC            3               B-20

DT/2MAX         2DEC            4000            E2      B-20

INTSTALL        EXIT
                CA              RASFLAG
                MASK            INTBITAB                        # IS THIS STALL AREA FREE
                EXTEND
                BZF             OKTOGRAB                        # YES
                CAF             WAKESTAL
                TC              JOBSLEEP
INTWAKE0        EXIT
## Page 1211
                TCF             INTWAKE1

INTWAKE         CS              RASFLAG                         # IS THIS INTSTALLED ROUTINE TO BE
                MASK            REINTBIT                        #      RESTARTED
                CCS             A
                TC              INTWAKE1                        # NO

                INDEX           FIXLOC
                CA              QPRET
                TS              TBASE2                          # YES, DONT RESTART WITH SOMEONE ELSES Q

                TC              PHASCHNG
                OCT             04022

                CA              TBASE2
                INDEX           FIXLOC
                TS              QPRET

                CAF             REINTBIT
                MASK            RASFLAG
                EXTEND
                BZF             GOBAC                           # DONT INTWAKE IF WE CAME HERE VIA RESTART

INTWAKE1        CAF             WAKESTAL
                INHINT
                TC              JOBWAKE
                CCS             LOCCTR
                TCF             INTWAKE1
FORTYONE        DEC             41
                CS              INTBITAB
                MASK            RASFLAG
                TS              RASFLAG                         # RELEASE STALL AREA
                RELINT
                TCF             GOBAC
OKTOGRAB        CAF             INTFLBIT
                INHINT
                ADS             RASFLAG
GOBAC           TC              INTPRET
                RVQ
WAKESTAL        CADR            INTSTALL        +1
INTBITAB        OCT             20100

## Page 1212
# AVETOMID

# THIS ROUTINE PERFORMS THE TRANSITION FROM A THRUSTING PHASE TO THE COAST
# PHASE BY INITIALIZING THIS VEHICLES PERMANENT STATE VECTOR WITH THE
# VALUES LEFT BY THE AVERAGEG ROUTINE IN RN,VN,PIPTIME.

# BEFORE THIS IS DONE THE W-MATRIX, IF ITS  VALID (OR WFLAG OR RENDWFLG IS
# SET) IS INTEGRATED FORWARD TO PIPTIME WITH THE PRE-THRUST STATE VECTOR.

# IN ADDITION, THE OTHER VEHICLE IS INTEGRATED (PERMANENT) TO PIPTIME.

# FINALLY TRKMKCNT IS ZEROED

                SETLOC          INTINIT
                BANK

                COUNT*          $$/INTIN
AVETOMID        STQ             BON
                                EGRESS
                                RENDWFLG
                                INT/W                           # W-MATRIX VALID, GO INTEGRATE IT
                BON
                                ORBWFLAG
                                INT/W                           # W-MATRIX VALID, GO INTEGRATE IT

OTHERS          DLOAD           CALL                            # GET SET FOR OTHER VEHICLE INTEGRATION
                                PIPTIME                         # DESIRED TIME
                                INTSTALL
                SET             CALL
                                VINTFLAG                        # CM
                                SETIFLGS                        # SETS UP NONE W-MAT. PERMANENT INTEG.
                STCALL          TDEC1
                                INTEGRV

                AXT,2           CALL                            # NOW MOVE PROPERLY SCALE RN,UN AS WELL AS
                                2                               # PIPTIME TO INTEGRATION ERASABLES.
                                INTSTALL
                BON             AXT,2
                                MOONTHIS
                                +2
                                0
                VLOAD           VSR*
                                RN
                                0,2
                STORE           RRECT
                STODL           RCV
                                PIPTIME
                STOVL           TET
                                VN
## Page 1213
                VSR*            CALL
                                0,2
                                MINIRECT                        # FINISH SETTING UP STATE VECTOR
                RTB             SSP
                                MOVATHIS                        # PUT TEMP STATE VECTOR INTO PERMANENT
                                TRKMKCNT
                                0
                GOTO
                                FAZAB5

INT/W           DLOAD           CALL
                                PIPTIME                         # INTEGRATE W THRU BURN
                                INTSTALL
                SET             SET
                                DIM0FLAG                        # DO W-MATRIX
                                AVEMIDSW                        # SO WONT CLOBBER RN,VN,PIPTIME
                SET             CLEAR
                                D6OR9FLG                        # 9X9 FOR LM
                                VINTFLAG                        # LM
                STCALL          TDEC1
                                INTEGRV
                GOTO
                                OTHERS                          # NOW GO DO THE OTHER VEHICLE

## Page 1214
# MIDTOAV1

# THIS ROUTINE INTEGRATES (PRECISION) TO THE TIME SPECIFIED IN TDEC1.
# IF, AT THE END OF AN INTEGRATION TIME STEP, CURRENT TIME PLUS A DELTA
# TIME (SEE TIMEDELT.....BASED ON THE COMPUTATUON TIME FOR ONE TIME STEP)
# IS GREATER THAN THE DESIRED TIME, ALARM 1703 IS SET AND THE INTEGRATION
# IS DONE TO THE CURRENT TIME.
# RETURN IS IN BASIC TO THE RETURN ADDRESS PLUS ONE.

# IF THE INTEGRATION IS FINISHED TO THE DESIRED TIME, RETURN IS IN BASIC
# TO THE RETURN ADDRESS

# IN EITHER CASE , BEFORE RETURNING, THE EXTRAPOLATED STATE VECTOR IS TRAN
# FERRED FROM R,VATT TO R,VN1-PIPTIME1 IS SET TO THE FINISHING INTEGRA-
# TION TIME AND MPAC IS SET TO THE DELTA TIME---
#                                   TAT MINUS CURRENT TIME.

# MIDTOAV2

# THIS ROUTINE INTEGRATES THIS VEHICLES STATE VECTOR TO THE CURRENT TIME.
# NO INPUTS ARE REQUIRED OF THE CALLER. RETURN IS IN BASIC TO THE RETURN
# ADDRESS WITH THE ABOVE TRANSFERS TO R,VN1-PIPTIME1-AND MPAC DONE

                EBANK=          IRETURN1
MIDTOAV2        STQ             CLRGO                           # INTEGRATE TO PRESENT TIME PLUS TIMEDELT
                                IRETURN1
                                MID1FLAG
                                ENTMID2

MIDTOAV1        STQ             SET                             # INTEGRATE TO TDEC1
                                IRETURN1
                                MID1FLAG
                RTB             DAD                             # INITIAL CHECK, IS TDEC1 IN THE FUTURE
                                LOADTIME
                                TIMEDELT
                BDSU            BPL
                                TDEC1
                                ENTMID1                         # Y5S
                CALL
                                NOTIME                          # NO, SET ALARM, SWITCH TO MIDTOAV2

ENTMID2         RTB             DAD
                                LOADTIME
                                TIMEDELT
                STORE           TDEC1

ENTMID1         CALL
                                INTSTALL
                CLEAR           CALL
## Page 1215
                                DIM0FLAG                        # NO W-MATRIX
                                THISVINT
                CLEAR           SET
                                INTYPFLG
                                MIDAVFLG                        # LET INTEG. KNOW THE CALL IS FOR MIDTOAV.
                CALL
                                INTEGRV                         #  GO INTEGRATE
                CLEAR           VLOAD
                                MIDAVFLG
                                RATT
                STOVL           RN1
                                VATT
                STODL           VN1
                                TAT
                STORE           PIPTIME1
                SXA,2           SXA,1
                                RTX2
                                RTX1
                EXIT

                INHINT
                EXTEND
                DCS             TIME2
                DAS             MPAC
                TC              TPAGREE

                CA              IRETURN1
                TC              BANKJUMP
CKMID2          BOF             RTB
                                MID1FLAG
                                MID2
                                LOADTIME
                DAD             BDSU
                                TIMEDELT
                                TDEC
                BPL             CALL
                                TESTLOOP                        # YES
                                NOTIME

TIMEINC         RTB             DAD
                                LOADTIME
                                TIMEDELT
                STCALL          TDEC
                                TESTLOOP

MID2            DLOAD           DSU
                                TDEC
                                TET
                ABS             DSU
                                3CSECS

## Page 1216
                BMN             GOTO
                                A-PCHK
                                TIMEINC

NOTIME          CLEAR           EXIT                            # TOO LATE
                                MID1FLAG
                INCR            IRETURN1                        # SET ERROR EXIT (CALLOC +2)
                TC              ALARM                           # INSUFFICIENT TIME FOR INTEGRATION --
                OCT             1703                            #    TIG WILL BE SLIPPED...
                TC              INTPRET
                RVQ

3CSECS          2DEC            3

TIMEDELT        2DEC            2000

                BANK            27
                SETLOC          UPDATE2
                BANK
                EBANK=          INTWAKUQ

                COUNT*          $$/INTIN

INTWAKUQ        =               INTWAK1Q                        # TEMPORARY UNTIL NAME OF INTWAK1Q IS CHNG

INTWAKEU        RELINT
                EXTEND
                QXCH            INTWAKUQ                        # SAVE Q FOR RETURN

                TC              INTPRET

                SLOAD           BZE                             # IS THIS A CSM/LEM STATE VECTOR UPDATE
                                UPSVFLAG                        # REQUEST. IF NOT GO TO INTWAKUP.
                                INTWAKUP

                VLOAD                                           # MOVE PRECT(6) AND VRECT(6) INTO
                                RRECT                           #      RCV(6)   AND VCV(6) RESPECTIVELY.
                STOVL           RCV
                                VRECT                           # NOW GO TO 'RECTIFY +13D' TO
                CALL                                            # STORE VRECT INTO VCV  AND ZERO OUT
                                RECTIFY         +13D            # TDELTAV(6),TNUV(6),TC(2) AND XKEP(2)
                SLOAD           ABS                             # COMPARE ABSOLUTE VALUE OF 'UPSVFLAG'
                                UPSVFLAG                        # TO 'UPDATE MOON STATE VECTOR CODE'
                DSU             BZE                             # TO DETERMINE WHETHER THE STATE VECTOR TO
                                UPMNSVCD                        # BE UPDATED IS IN THE EARTH OR LUNAR
                                INTWAKEM                        # SPHERE OF INFLUENCE.........
                AXT,2           CLRGO                           # EARTH SPHERE OF INFLUENCE.
                DEC             0
                                MOONFLAG
## Page 1217
                                INTWAKEC
INTWAKEM        AXT,2           SET                             # LUNAR SPHERE OF INFLUENCE.
                DEC             2
                                MOONFLAG
INTWAKEC        SLOAD           BMN                             # COMMON CODING AFTER X2 INITIALIZED AND
                                                                # MOONFLAG SET (OR CLEARED).
                                UPSVFLAG                        # IS THIS A REQUEST FOR A LEM OR CSM
                                INTWAKLM                        #  STATE VECTOR UPDATE......
                CALL                                            # UPDATE CSM STATE VECTOR
                                ATOPCSM

                CLEAR           GOTO
                                ORBWFLAG
                                INTWAKEX

INTWAKLM        CALL                                            # UPDATE LM STATE VECTOR
                                ATOPLEM

INTWAKEX        CLEAR
                                RENDWFLG

INTWAKUP        SSP             CALL                            # REMOVE :UPDATE STATE VECTOR INDICATOR:
                                UPSVFLAG
                                0
                                INTWAKE0                        # RELEASE :GRAB: OF ORBIT INTEG
                EXIT

                TC              PHASCHNG
                OCT             04026
                TC              INTWAKUQ

UPMNSVCD        OCT             2
                OCT             0

GRP2PC          STQ             EXIT
                                GRP2SVQ
                TC              PHASCHNG
                OCT             04022
                TC              INTPRET
                GOTO
                                GRP2SVQ
<|MERGE_RESOLUTION|>--- conflicted
+++ resolved
@@ -15,14 +15,10 @@
 ## Mod history: 2017-01-22 MAS  Created from Luminary 99.
 ##              2017-03-01 RRB  Updated for Luminary 116.
 ##              2017-03-09 HG   Fix interpretive opcode   BCN  --> BON
-<<<<<<< HEAD
-##                                               operand POOFLAG  --> POOHFLAG
-##              2017-03-13 HG   Fix missing operator and operand  SET POOHFLAG
-=======
 ##                                               operand POOFLAG  --> POOHFLAG                                     
+##              2017-03-13 HG   Fix missing operator and operand  SET POOHFLAG                      
 ##		2017-03-13 RSB	Proofed comment text via 3-way diff vs
 ##				Luminary 99 and 131.
->>>>>>> e661f1ea
 
 ## Page 1196
 # 1.0 INTRODUCTION
